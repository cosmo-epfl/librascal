--- conflicted
+++ resolved
@@ -36,11 +36,6 @@
 #include "representations/feature_manager_dense.hh"
 #include "representations/feature_manager_block_sparse.hh"
 
-<<<<<<< HEAD
-#include "basic_types.hh"
-
-=======
->>>>>>> 5e6d8e87
 #include <iostream>
 #include <basic_types.hh>
 #include <cmath>
@@ -60,13 +55,8 @@
   double cutoff{3.};
   json hypers{{"interaction_cutoff", 2.0},
               {"cutoff_smooth_width", 0.0},
-<<<<<<< HEAD
-              {"max_radial", 2},
-              {"max_angular", 1},
-=======
               {"max_radial", 6},
               {"max_angular", 6},
->>>>>>> 5e6d8e87
               {"gaussian_sigma_type", "Constant"},
               {"gaussian_sigma_constant", 0.2},
               {"soap_type", "PowerSpectrum"}};
@@ -85,7 +75,6 @@
           structure, adaptors);
   Representation_t representation{manager, hypers};
   representation.compute();
-<<<<<<< HEAD
 
   int inner_size{representation.get_feature_size()};
   FeatureManagerBlockSparse<double> feature{inner_size, hypers};
@@ -99,7 +88,7 @@
   for (int icenter{0};icenter<n_center;icenter++) {
     std::cout << norms[icenter] << std::endl;
   }
-  
+
   auto kernel1 = X.transpose() * X;
 
   auto kernel2 = dot(feature, feature);
@@ -107,8 +96,6 @@
   auto max1{kernel1.mean()};
   auto max2{kernel2.mean()};
   auto diff{(kernel1-kernel2).array().abs().matrix().mean()};
-=======
->>>>>>> 5e6d8e87
 
   std::cout <<max1 << ", "<< max2 << ", "<< diff<< std::endl;
   return (0);
