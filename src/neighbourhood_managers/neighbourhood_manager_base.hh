--- conflicted
+++ resolved
@@ -60,12 +60,8 @@
   }  // AdaptorTraits
 
   //! traits structure to avoid incomplete types in crtp
-<<<<<<< HEAD
   //! Empty because it is not known what it will contain
-  template <class Manager>
-=======
   template <class ManagerImplementation>
->>>>>>> 398c6dd9
   struct NeighbourhoodManager_traits
   {};
 
