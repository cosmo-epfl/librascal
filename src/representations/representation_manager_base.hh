/**
 * file   representation_manager_base.hh
 *
 * @author Musil Felix <musil.felix@epfl.ch>
 *
 * @date   14 September 2018
 *
 * @brief  base class for representation managers
 *
 * Copyright  2018 Musil Felix, COSMO (EPFL), LAMMM (EPFL)
 *
 * rascal is free software; you can redistribute it and/or
 * modify it under the terms of the GNU General Public License as
 * published by the Free Software Foundation, either version 3, or (at
 * your option) any later version.
 *
 * rascal is distributed in the hope that it will be useful, but
 * WITHOUT ANY WARRANTY; without even the implied warranty of
 * MERCHANTABILITY or FITNESS FOR A PARTICULAR PURPOSE. See the GNU
 * General Public License for more details.
 *
 * You should have received a copy of the GNU General Public License
 * along with GNU Emacs; see the file COPYING. If not, write to the
 * Free Software Foundation, Inc., 59 Temple Place - Suite 330,
 * Boston, MA 02111-1307, USA.
 */

#ifndef SRC_REPRESENTATIONS_REPRESENTATION_MANAGER_BASE_HH_
#define SRC_REPRESENTATIONS_REPRESENTATION_MANAGER_BASE_HH_

#include "structure_managers/structure_manager_base.hh"
#include "json_io.hh"

#include <string>
#include <vector>
#include <iostream>
#include <set>
#include <unordered_map>
#include <Eigen/Dense>

namespace rascal {

  class RepresentationManagerBase {
   public:
    //! type for the hyper parameter class
    using hypers_t = json;
    //! type for representation
    using precision_t = double;
    //! type used to register the valid key and values of hypers_t
    using reference_hypers_t = std::map<std::string, std::vector<std::string>>;

    using dense_t = Eigen::Matrix<precision_t, Eigen::Dynamic, Eigen::Dynamic>;
    using input_data_t = std::unordered_map<int, dense_t>;
    using data_t = std::vector<input_data_t>;

    RepresentationManagerBase() = default;

    //! Copy constructor
    RepresentationManagerBase(const RepresentationManagerBase & other) = delete;

    //! Move constructor
    RepresentationManagerBase(RepresentationManagerBase && other) = default;

    //! Destructor
    virtual ~RepresentationManagerBase() = default;

    //! Copy assignment operator
    RepresentationManagerBase &
    operator=(const RepresentationManagerBase & other) = delete;

    //! Move assignment operator
    RepresentationManagerBase &
    operator=(RepresentationManagerBase && other) = default;

    //! Pure Virtual Function to set hyperparameters of the representation
    virtual void set_hyperparameters(const hypers_t &) = 0;

<<<<<<< HEAD
    //! Pure Virtual Function to set hyperparameters of the representation
    void check_hyperparameters(const reference_hypers_t &, const hypers_t &);
=======
    //! Check if the input hyperparameters is valid
    void check_hyperparameters(const reference_hypers_t &,
                                    const hypers_t &);
>>>>>>> a3cb6ef3

    //! Compute the representation using a StructureManager
    virtual void compute() = 0;

    //! get the raw data of the representation
    virtual std::vector<precision_t> & get_representation_raw_data() = 0;

    virtual data_t & get_representation_sparse_raw_data() = 0;

    //! get the size of a feature vector
    virtual size_t get_feature_size() = 0;

    //! get the number of centers for the representation
    virtual size_t get_center_size() = 0;

    //! returns a string representation of the current options values
    //! in alphabetical order
    std::string get_options_string();

    //! returns a string representation of the current hypers dict
    std::string get_hypers_string();

    //! stores all the hyper parameters of the representation
    hypers_t hypers{};
    //! stores the hyperparameters that change
    //! the behaviour of the representation
    std::map<std::string, std::string> options{};
  };

}  // namespace rascal

#endif  // SRC_REPRESENTATIONS_REPRESENTATION_MANAGER_BASE_HH_<|MERGE_RESOLUTION|>--- conflicted
+++ resolved
@@ -75,14 +75,9 @@
     //! Pure Virtual Function to set hyperparameters of the representation
     virtual void set_hyperparameters(const hypers_t &) = 0;
 
-<<<<<<< HEAD
-    //! Pure Virtual Function to set hyperparameters of the representation
-    void check_hyperparameters(const reference_hypers_t &, const hypers_t &);
-=======
     //! Check if the input hyperparameters is valid
     void check_hyperparameters(const reference_hypers_t &,
                                     const hypers_t &);
->>>>>>> a3cb6ef3
 
     //! Compute the representation using a StructureManager
     virtual void compute() = 0;
