/**
 * @file   rascal/structure_managers/structure_manager_lammps.hh
 *
 * @author Till Junge <till.junge@epfl.ch>
 *
 * @date   05 Apr 2018
 *
 * @brief Neighbourhood manager for lammps neighbourhood lists
 *
 * Copyright  2018 Till Junge, COSMO (EPFL), LAMMM (EPFL)
 *
 * Rascal is free software; you can redistribute it and/or
 * modify it under the terms of the GNU Lesser General Public License as
 * published by the Free Software Foundation, either version 3, or (at
 * your option) any later version.
 *
 * Rascal is distributed in the hope that it will be useful, but
 * WITHOUT ANY WARRANTY; without even the implied warranty of
 * MERCHANTABILITY or FITNESS FOR A PARTICULAR PURPOSE. See the GNU
 * Lesser General Public License for more details.
 *
 * You should have received a copy of the GNU Lesser General Public License
 * along with this software; see the file LICENSE. If not, write to the
 * Free Software Foundation, Inc., 59 Temple Place - Suite 330,
 * Boston, MA 02111-1307, USA.
 */

#ifndef SRC_RASCAL_STRUCTURE_MANAGERS_STRUCTURE_MANAGER_LAMMPS_HH_
#define SRC_RASCAL_STRUCTURE_MANAGERS_STRUCTURE_MANAGER_LAMMPS_HH_

#include "rascal/structure_managers/structure_manager.hh"

#include <stdexcept>
#include <vector>

namespace rascal {
  //! forward declaration for traits
  class StructureManagerLammps;

  /*
   * traits specialisation for Lammps manager The traits are used for vector
   * allocation and further down the processing chain to determine what
   * functionality the given StructureManager already contains to avoid
   * recomputation. See also the implementation of adaptors.
   */
  template <>
  struct StructureManager_traits<StructureManagerLammps> {
    constexpr static int Dim{3};
    constexpr static size_t MaxOrder{2};
    constexpr static AdaptorTraits::Strict Strict{AdaptorTraits::Strict::no};
    constexpr static bool HasDistances{false};
    constexpr static bool HasDirectionVectors{false};
    constexpr static bool HasCenterPair{false};
    constexpr static int StackLevel{0};
    using LayerByOrder = std::index_sequence<0, 0>;
    constexpr static AdaptorTraits::NeighbourListType NeighbourListType{
        AdaptorTraits::NeighbourListType::half};
<<<<<<< HEAD
=======
    using PreviousManager_t = StructureManagerLammps;
>>>>>>> 599ed0c3
  };

  /* ---------------------------------------------------------------------- */
  //! Definition of the new StructureManagerLammps class.
  class StructureManagerLammps
      : public StructureManager<StructureManagerLammps>,
        public std::enable_shared_from_this<StructureManagerLammps> {
   public:
    using traits = StructureManager_traits<StructureManagerLammps>;
    using PreviousManager_t = typename traits::PreviousManager_t;
    using Parent = StructureManager<StructureManagerLammps>;
    using Vector_ref = typename Parent::Vector_ref;
    using AtomRef_t = typename Parent::AtomRef;
    using ManagerImplementation_t = StructureManagerLammps;
    using ImplementationPtr_t = std::shared_ptr<StructureManagerLammps>;

    //! Default constructor
    StructureManagerLammps() = default;

    //! Copy constructor
    StructureManagerLammps(const StructureManagerLammps & other) = delete;

    //! Move constructor
    StructureManagerLammps(StructureManagerLammps && other) = delete;

    //! Destructor
    virtual ~StructureManagerLammps() = default;

    //! Copy assignment operator
    StructureManagerLammps &
    operator=(const StructureManagerLammps & other) = delete;

    //! Move assignment operator
    StructureManagerLammps &
    operator=(StructureManagerLammps && other) = delete;

    //! Updates the manager using the impl
    template <class... Args>
    void update(Args &&... arguments) {
      if (sizeof...(arguments) > 0) {
        // the structure has changed to tell it to the whole tree
        this->send_changed_structure_signal();
      }
      // update the underlying structure
      this->update_self(std::forward<Args>(arguments)...);
      this->set_update_status(true);

      // send the update signal to the tree
      this->update_children();
    }

    //! return position vector of an atom given the atom tag
    Vector_ref get_position(int atom_tag) {
      auto * xval{this->x[this->get_atom_index(atom_tag)]};
      return Vector_ref(xval);
    }

    //! return position vector of an atom given the atom tag
    Vector_ref get_position(const AtomRef_t & atom) {
      return this->get_position(this->get_atom_index(atom.get_index()));
    }

    //! get const atom type reference given an atom_tag
    int get_atom_type(int atom_tag) const {
      return this->type[this->get_atom_index(atom_tag)];
    }

    //! return number of I atoms in the list
    size_t get_size() const { return this->inum; }

    //! return number of center and ghost atoms
    size_t get_size_with_ghosts() const { return this->tot_num; }

    //! Returns the number of neighbours of a given atom at a given TargetOrder
    //! Returns the number of pairs of a given center
    template <size_t TargetOrder, size_t Order, size_t Layer>
    typename std::enable_if_t<TargetOrder == 2, size_t>
    get_cluster_size_impl(const ClusterRefKey<Order, Layer> & cluster) const {
      return this->numneigh[this->get_atom_index(cluster.get_atom_tag())];
    }

    //! return the index-th neighbour of the last atom in a cluster with
    //! cluster_size = 1 (atoms) which can be used to construct pairs
    template <size_t Order, size_t Layer>
    int get_neighbour_atom_tag(const ClusterRefKey<Order, Layer> & cluster,
                               size_t index) const {
      static_assert(Order == traits::MaxOrder - 1,
                    "this implementation only handles atoms and identify its "
                    "index-th neighbour.");
      auto && i_atom_id{cluster.back()};
      return this->firstneigh[std::move(i_atom_id)][index];
    }

    /**
     * return the atom_tag of the index-th atom in manager parent here is
     * dummy and is used for consistency in other words, atom_tag is the
     * global LAMMPS atom tag.
     */
    int get_neighbour_atom_tag(const Parent &, size_t cluster_index) const {
      return this->ilist[cluster_index];
    }

    // #BUG8486@(all) I do not know how the structure of ilist is implemented,
    // can it it have huge gaps like [1, 50000]? Then using a vector with
    // ensures quick memory access would be super inefficient. However
    // firstneigh also uses this kind of access structure and is given by
    // lammps, so it should be fine.
    int get_atom_index(int atom_tag) const {
      return this->atom_index_from_atom_tag_list[atom_tag];
    }

    /**
     * provided an atom, returns the cumulative numbers of pairs up to the first
     * pair in which the atom is the I atom this only works for atom
     */
    template <size_t Order>
    size_t get_offset_impl(const std::array<size_t, Order> & counters) const;

    /**
     * return the number of clusters of size cluster_size.  Can only handle
     * cluster_size 1 (atoms) and cluster_size 2 (pairs).
     */
    size_t get_nb_clusters(int order) const;

    //! //! overload of update that does not change the underlying structure
    void update_self() {}
    /**
     * resetting is required every time the list changes. Here, this
     * is implemented without explicit dependency to lammps. The
     * signature could be simplified by including lammps as a
     * dependency, but it is unclear that the convenience would
     * outweigh the hassle of maintaining the dependency.
     *
     * @param inum Property `inum` in the lammps `NeighList` structure
     *
     * @param tot_num sum of the properties `nlocal` and `nghost` in the
     *                lammps `Atom` structure
     *
     * @param ilist Property `ilist` in the lammps `NeighList` structure
     *
     * @param numneigh Property `numneigh` in the lammps `NeighList` structure
     *
     * @param firstneigh Property `firstneigh` in the lammps `NeighList`
     * structure
     *
     * @param x Property `x` in the lammps `Atom` structure
     *
     * @param f Property `f` in the lammps `Atom` structure
     *
     * @param type Property `type` in the lammps `Atom` structure
     *
     * @param eatom per-atom energy
     *
     * @param vatom per-atom virial
     */
    void update_self(int inum, int tot_num, int * ilist, int * numneigh,
                     int ** firstneigh, double ** x, double ** f, int * type,
                     double * eatom, double ** vatom);

   protected:
    /**
     * Get a ptr of the previous manager, required for forwarding requests
     * downwards a stack. Since there is no last manager, the manager returns
     * itself.
     */
    ImplementationPtr_t get_previous_manager_impl() {
      return shared_from_this();
    }

    int inum{};           //!< total numer of atoms
    int tot_num{};        //!< total number, includes ghosts
    int * ilist{};        //!< atomic indices
    int * numneigh{};     //!< number of neighbours per atom
    int ** firstneigh{};  //!< pointer to first neighbour
    double ** x{};        //!< atomic positions
    double ** f{};        //!< atomic forces
    int * type{};         //!< atom types
    double * eatom{};     //!< energy of atoms
    double ** vatom{};    //!< virial stress of atoms
    int nb_pairs{};       //! number of clusters with cluster_size=2 (pairs)
    std::vector<int> offsets{};  //! offset per atom to access neighbour list

    // the inverse mapping from the ilist
    std::vector<size_t> atom_index_from_atom_tag_list{};

   private:
    void make_atom_index_from_atom_tag_list() {
      int max_atomic_index = 0;
      for (int i{0}; i < this->inum; ++i) {
        if (this->ilist[i] > max_atomic_index) {
          max_atomic_index = this->ilist[i];
        }
      }
      //! Filling dummy cluster index
      this->atom_index_from_atom_tag_list.reserve(max_atomic_index + 1);
      for (int i{0}; i < max_atomic_index + 1; ++i) {
        this->atom_index_from_atom_tag_list.push_back(0);
      }
      //! Replacing dummy values with correct cluster index
      for (int i{0}; i < this->inum; ++i) {
        // this->ilist does not have negative atom tags therefore the cast is
        // safe
        this->atom_index_from_atom_tag_list.at(
            static_cast<size_t>(this->ilist[i])) = i;
      }
    }
  };

  /**
   * provided an atom, returns the cumulative numbers of pairs up to the first
   * pair in which the atom is the I atom this only works for atom
   */
  template <size_t Order>
  size_t StructureManagerLammps::get_offset_impl(
      const std::array<size_t, Order> & counters) const {
    // The static assert with <= is necessary, because the template parameter
    // ``Order`` is one Order higher than the MaxOrder at the current level. The
    // return type of this function is used to build the next Order iteration.
    static_assert(Order <= traits::MaxOrder,
                  "this manager can only give the offset (= starting index)"
                  " for a pair iterator, given the i atom of the pair");
    return this->offsets[counters.front()];
  }
}  // namespace rascal

#endif  // SRC_RASCAL_STRUCTURE_MANAGERS_STRUCTURE_MANAGER_LAMMPS_HH_<|MERGE_RESOLUTION|>--- conflicted
+++ resolved
@@ -55,10 +55,7 @@
     using LayerByOrder = std::index_sequence<0, 0>;
     constexpr static AdaptorTraits::NeighbourListType NeighbourListType{
         AdaptorTraits::NeighbourListType::half};
-<<<<<<< HEAD
-=======
     using PreviousManager_t = StructureManagerLammps;
->>>>>>> 599ed0c3
   };
 
   /* ---------------------------------------------------------------------- */
