/**
 * @file   rascal/math/bessel.hh
 *
 * @author  Felix Musil <felix.musil@epfl.ch>
 * @author  Max Veit <max.veit@epfl.ch>
 *
 * @date   27 May 2019
 *
 * @brief Implementation of the modified spherical bessel of the 1st kind
 *
 * Copyright  2019  Felix Musil, Max Veit COSMO (EPFL), LAMMM (EPFL)
 *
 * Rascal is free software; you can redistribute it and/or
 * modify it under the terms of the GNU Lesser General Public License as
 * published by the Free Software Foundation, either version 3, or (at
 * your option) any later version.
 *
 * Rascal is distributed in the hope that it will be useful, but
 * WITHOUT ANY WARRANTY; without even the implied warranty of
 * MERCHANTABILITY or FITNESS FOR A PARTICULAR PURPOSE. See the GNU
 * Lesser General Public License for more details.
 *
 * You should have received a copy of the GNU Lesser General Public License
 * along with this software; see the file LICENSE. If not, write to the
 * Free Software Foundation, Inc., 59 Temple Place - Suite 330,
 * Boston, MA 02111-1307, USA.
 */

#ifndef SRC_RASCAL_MATH_BESSEL_HH_
#define SRC_RASCAL_MATH_BESSEL_HH_

#include "rascal/math/hyp1f1.hh"
#include "rascal/math/utils.hh"

#include <Eigen/Core>

#include <vector>

namespace rascal {
  namespace math {

    /**
     * Computes the modified spherical bessel function of the first kind (MBSF)
     * as
     * \f[
     *    f(r; x_n, a) = e^{-ar^2} e^{-ax_n^2} i_l(2*a*r*x_n)
     * \f]
     * Just call precompute() once, calc(), and use get_values() to access
     * the values
     *
     * Note that this uses the "exp-exp complete-square" optimized function,
     * where the Bessel function is multiplied by two exponentials that keep
     * it from blowing up.
     *
     * The recursion relation used here is:
     * \f[
     *    i_0(x) = sinh(x) / x
     *    i_1(x) = (x*cosh(x) - sinh(x)) / x^2
     *    i_n(x) = i_{n-2}(x) - (2n - 1)/x * i_{n-1}(x)
     * \f]
     *
     * The recursion relation to compute the gradient is:
     * \f[
     *    i'_n(x) = n i_{n-1}(x) / (2n+1) + (n + 1) i_{n+1}(x) / (2n+1)
     * \f]
     *
     * from
     * http://mathworld.wolfram.com/ModifiedSphericalBesselFunctionoftheFirstKind.html
     */
    class ModifiedSphericalBessel {
     public:
      ModifiedSphericalBessel() = default;

      /**
       * Compute all the MBSFs for the given x-values up to the given order
       *
       * The MBSFs are accurate when the expected value is > 1e-100. Below this
       * threshold the MBSFs are set to 0 because of the numerical noise
       * arrising below 1e-150.
       */
      void calc(double distance, double fac_a);

      /**
       * Initialize arrays for the computation of
       * @param x_v      Eigen::Array of x-values (part of the argument of the
       *                 first exponential; see equation above)
       */
      void precompute(size_t l_max,
<<<<<<< HEAD
                      const Eigen::Ref<const Eigen::VectorXd> & x_v,
                      bool compute_gradients = false) {
        this->compute_gradients = compute_gradients;
        this->x_v = x_v.array();
        this->n_max = x_v.size();
        this->l_max = l_max;
        if (this->compute_gradients) {
          // to compute the gradients with the recursion formula we need one
          // extra order for the values
          this->order_max = static_cast<int>(this->l_max + 2);
          this->bessel_gradients.resize(this->n_max, this->l_max + 1);
        } else {
          this->order_max = static_cast<int>(this->l_max + 1);
        }

        // set the proper sizes
        this->bessel_values.resize(this->n_max, this->order_max);
        this->bessel_arg.resize(this->n_max);
        this->bessel_arg_i.resize(this->n_max);
        this->exp_bessel_arg.resize(this->n_max);
        this->efac.resize(this->n_max);

        // precompute for downward recursion
        this->igammas.resize(2);
        int ii{0};
        for (int order{this->order_max - 2}; order < this->order_max; ++order) {
          this->hyp1f1s.emplace_back(static_cast<double>(order + 1),
                                     static_cast<double>(2 * order + 2));
          this->igammas[ii] = 1. / std::tgamma(1.5 + order);
          ii++;
        }
      }
=======
                      const Eigen::Ref<const Eigen::VectorXd> & x_v);
>>>>>>> 18bdd326

      /**
       * Return a reference to the precomputed Bessel function values
       *
       * @return Eigen::Array (2-D) of Bessel function values.  The different
       *         arguments (xs) go along the rows, while the column indexes
       *         the orders (n-values).
       *         Note that a reference is returned to avoid unnecessary
       *         copies.
       */
      Eigen::Ref<Eigen::ArrayXXd> get_values() { return bessel_values; }

     private:
      /**
       * Compute the MBSFs times two exponentials that complete the square
       * using upward recursion. This is stable when 2*a*r*x_n > 50, so
       * it is useful to avoid overflow/underflow in the individual terms of f.
       *
       * @param distance (single) value of distance
       *                (second exponential argument) in the equation above
       * @param fac_a  Scaling factor for the exponential arguments
       * @param n_rows number of rows where the recursion is applicable
       *               from the bottom
       */
      void upward_recursion(double distance, double fac_a, int n_rows);

      /**
       * Compute the MBSFs times two exponentials using downward recurence
       * which is stable in general but when a, r and/or x_n becomes too large
       * one of the terms of f might overflow/underflow while f is finite.
       * The recurence relation is initialized using the confluent
       * hypergeometric function.
       *
       * \f[
       *    f(r; x_n, a) = e^{-ar^2} e^{-ax_n^2} i_l(2*a*r*x_n)
       * \f]
       * using the representation of Modified Bessel function as 1F1
       * \f[
       *  i_l(x) = \exp{-x} \frac{\sqrt{\pi}}{4\Gamma{1.5 + n}}
       *            (\frac{x}{2})^{l} 1F1(l+1, 2l+2, 2x)
       * \f]
       *
       * @param distance (single) value of distance
       *                (second exponential argument) in the equation above
       * @param fac_a  Scaling factor for the exponential arguments
       * @param n_rows number of rows where the recursion is applicable
       *               from the top
       */
<<<<<<< HEAD
      void downward_recursion(double distance, double fac_a, int n_rows) {
        auto vals = this->bessel_values.topRows(n_rows);
        this->exp_bessel_arg = Eigen::exp(-this->bessel_arg.head(n_rows));
        this->efac = std::exp(-fac_a * distance * distance) *
                     Eigen::exp(-fac_a * this->x_v.head(n_rows).square());
        for (int i_order{0}; i_order < 2; ++i_order) {
          int order{this->order_max - 2 + i_order};
          auto & hyp1f1{this->hyp1f1s[i_order]};
          for (int ii{0}; ii < n_rows; ++ii) {
            vals(ii, order) =
                this->exp_bessel_arg[ii] * this->igammas[i_order] *
                math::pow(this->bessel_arg[ii] * 0.5, order) * 0.5 *
                math::SQRT_PI * hyp1f1.calc(2. * this->bessel_arg[ii]);
          }
          vals.col(order) *= this->efac;
        }

        for (int order{this->order_max - 3}; order >= 0; --order) {
          vals.col(order) =
              vals.col(order + 2) + vals.col(order + 1) * (2. * order + 3.) *
                                        this->bessel_arg_i.head(n_rows);
        }
      }

      /**
       * Compute all the MBSFs derivative for the given x-values up to the
       * given order:
       * \f[
       *    df(r; x_n, a)/dr = -2ar e^{-ar^2} e^{-ax_n^2} i_l(2*a*r*x_n) +
       *                       2ax_n e^{-ar^2} e^{-ax_n^2} i'_l(2*a*r*x_n)
       * \f]
       *
       * using the recursion relation:
       * \f[
       *    i'_0(x) = i_1(x)
       *    i'_n(x) = (n i_{n-1}(x) + (n + 1) i_{n+1}(x)) / (2n+1)
       * \f]
       *
       * Expects that values have already been computed with an additional
       * order
       */
      void gradient_recursion(double distance, double fac_a) {
        // compute 1st part
        this->bessel_gradients = this->bessel_values.leftCols(this->l_max + 1);
        this->bessel_gradients *= -2. * fac_a * distance;
        // add 2nd part
        this->efac = 2. * fac_a * this->x_v;
        this->bessel_gradients.col(0) +=
            this->efac * this->bessel_values.col(1);
        // use recurrence relationship
        for (int i_order{1}; i_order < this->order_max - 1; i_order++) {
          this->bessel_gradients.col(i_order) +=
              this->efac *
              (i_order * this->bessel_values.col(i_order - 1) +
               (i_order + 1) * this->bessel_values.col(i_order + 1)) /
              (2 * i_order + 1);
        }
      }

      /**
       * Compute all the MBSFs for the given x-values up to the given order
       *
       * The MBSFs are accurate when the expected value is > 1e-100. Below this
       * threshold the MBSFs are set to 0 because of the numerical noise
       * arising below 1e-150.
       */
      void calc(double distance, double fac_a) {
        this->bessel_arg = (2. * fac_a * distance) * this->x_v;
        this->bessel_arg_i = this->bessel_arg.inverse();

        if (this->order_max == 1) {
          // recursions are not valid for order_max==1 so direct computation
          // i_0(z) = sinh(z) / z
          this->bessel_values.col(0) =
              (Eigen::exp(-fac_a * (x_v - distance).square()) -
              Eigen::exp(-fac_a * (x_v + distance).square())) *
              0.5 * this->bessel_arg_i;
        } else {
          // for order_max > 1 downward/upward_recursion functions are
          // applicable
          // find the index where bessel_arg is larger than 50
          // (bessel_arg is sorted by increasing order)
          int n_down{0};
          for (; n_down < this->n_max; ++n_down) {
            if (this->bessel_arg[n_down] > 50) {
              break;
            }
          }
          // apply downward recurence where bessel_arg < 50
          if (n_down > 0) {
            this->downward_recursion(distance, fac_a, n_down);
          }

          // apply upward recurence where bessel_arg > 50
          int n_up{this->n_max - n_down};
          if (n_up > 0) {
            this->upward_recursion(distance, fac_a, n_up);
          }
        }
        assert(this->bessel_values.isFinite().all());

        // Set small values to 0 because the recursion looses accuracy for very
        // small values. Also on the python side it avoids some unexpected
        // interpretation of values that are strictly speaking outside of the
        // range of double precision
        bessel_values = bessel_values.unaryExpr([](double d) {
          if (d < 1e-100) {
            return 0.;
          } else {
            return d;
          }
        });

        // compute gradients
        if (this->compute_gradients) {
          this->gradient_recursion(distance, fac_a);
          assert(this->bessel_gradients.isFinite().all());
        }
      }

      /**
       * Return a reference to the precomputed Bessel function values
       *
       * @return Eigen::Array (2-D) of Bessel function values.  The different
       *         arguments (xs) go along the rows, while the column indexes
       *         the orders (n-values).
       *         Note that a reference is returned to avoid unnecessary
       *         copies.
       */
      auto get_values() {
        if (this->compute_gradients) {
          // when the gradient are computed bessel_values has one additional
          // column that should not be returned
          return ref(bessel_values.leftCols(this->l_max + 1));
        } else {
          return ref(bessel_values);
        }
      }
      auto get_gradients() { return ref(bessel_gradients); }

      Eigen::ArrayXXd bessel_values{};
      Eigen::ArrayXXd bessel_gradients{};

=======
      void downward_recursion(double distance, double fac_a, int n_rows);

      Eigen::ArrayXXd bessel_values{};
>>>>>>> 18bdd326
      Eigen::ArrayXd bessel_arg{};
      Eigen::ArrayXd bessel_arg_i{};
      Eigen::ArrayXd exp_bessel_arg{};
      Eigen::ArrayXd x_v{};
      Eigen::ArrayXd efac{};
      std::vector<Hyp1f1> hyp1f1s{};
      Eigen::ArrayXd igammas{};

      bool compute_gradients{false};
      int order_max{};
      size_t l_max{};
      int n_max{};
    };

  }  // namespace math
}  // namespace rascal

#endif  // SRC_RASCAL_MATH_BESSEL_HH_<|MERGE_RESOLUTION|>--- conflicted
+++ resolved
@@ -71,6 +71,8 @@
      public:
       ModifiedSphericalBessel() = default;
 
+      using ref = Eigen::Ref<const Eigen::ArrayXXd>;
+
       /**
        * Compute all the MBSFs for the given x-values up to the given order
        *
@@ -86,45 +88,11 @@
        *                 first exponential; see equation above)
        */
       void precompute(size_t l_max,
-<<<<<<< HEAD
                       const Eigen::Ref<const Eigen::VectorXd> & x_v,
-                      bool compute_gradients = false) {
-        this->compute_gradients = compute_gradients;
-        this->x_v = x_v.array();
-        this->n_max = x_v.size();
-        this->l_max = l_max;
-        if (this->compute_gradients) {
-          // to compute the gradients with the recursion formula we need one
-          // extra order for the values
-          this->order_max = static_cast<int>(this->l_max + 2);
-          this->bessel_gradients.resize(this->n_max, this->l_max + 1);
-        } else {
-          this->order_max = static_cast<int>(this->l_max + 1);
-        }
-
-        // set the proper sizes
-        this->bessel_values.resize(this->n_max, this->order_max);
-        this->bessel_arg.resize(this->n_max);
-        this->bessel_arg_i.resize(this->n_max);
-        this->exp_bessel_arg.resize(this->n_max);
-        this->efac.resize(this->n_max);
-
-        // precompute for downward recursion
-        this->igammas.resize(2);
-        int ii{0};
-        for (int order{this->order_max - 2}; order < this->order_max; ++order) {
-          this->hyp1f1s.emplace_back(static_cast<double>(order + 1),
-                                     static_cast<double>(2 * order + 2));
-          this->igammas[ii] = 1. / std::tgamma(1.5 + order);
-          ii++;
-        }
-      }
-=======
-                      const Eigen::Ref<const Eigen::VectorXd> & x_v);
->>>>>>> 18bdd326
-
-      /**
-       * Return a reference to the precomputed Bessel function values
+                      bool compute_gradients = false);
+
+      /**
+       * Return a reference to the already computed Bessel function values
        *
        * @return Eigen::Array (2-D) of Bessel function values.  The different
        *         arguments (xs) go along the rows, while the column indexes
@@ -132,7 +100,26 @@
        *         Note that a reference is returned to avoid unnecessary
        *         copies.
        */
-      Eigen::Ref<Eigen::ArrayXXd> get_values() { return bessel_values; }
+      Eigen::Ref<Eigen::ArrayXXd> get_values() {
+        if (this->compute_gradients) {
+          // when the gradient are computed bessel_values has one additional
+          // column that should not be returned
+          return ref(this->bessel_values.leftCols(this->l_max + 1));
+        } else {
+          return ref(this->bessel_values);
+        }
+      }
+
+      /**
+       * Return a reference to the already computed Bessel function gradients
+       *
+       * @return Eigen::Array (2-D) of Bessel function values.  The different
+       *         arguments (xs) go along the rows, while the column indexes
+       *         the orders (n-values).
+       *         Note that a reference is returned to avoid unnecessary
+       *         copies.
+       */
+      auto get_gradients() { return ref(this->bessel_gradients); }
 
      private:
       /**
@@ -170,30 +157,7 @@
        * @param n_rows number of rows where the recursion is applicable
        *               from the top
        */
-<<<<<<< HEAD
-      void downward_recursion(double distance, double fac_a, int n_rows) {
-        auto vals = this->bessel_values.topRows(n_rows);
-        this->exp_bessel_arg = Eigen::exp(-this->bessel_arg.head(n_rows));
-        this->efac = std::exp(-fac_a * distance * distance) *
-                     Eigen::exp(-fac_a * this->x_v.head(n_rows).square());
-        for (int i_order{0}; i_order < 2; ++i_order) {
-          int order{this->order_max - 2 + i_order};
-          auto & hyp1f1{this->hyp1f1s[i_order]};
-          for (int ii{0}; ii < n_rows; ++ii) {
-            vals(ii, order) =
-                this->exp_bessel_arg[ii] * this->igammas[i_order] *
-                math::pow(this->bessel_arg[ii] * 0.5, order) * 0.5 *
-                math::SQRT_PI * hyp1f1.calc(2. * this->bessel_arg[ii]);
-          }
-          vals.col(order) *= this->efac;
-        }
-
-        for (int order{this->order_max - 3}; order >= 0; --order) {
-          vals.col(order) =
-              vals.col(order + 2) + vals.col(order + 1) * (2. * order + 3.) *
-                                        this->bessel_arg_i.head(n_rows);
-        }
-      }
+      void downward_recursion(double distance, double fac_a, int n_rows);
 
       /**
        * Compute all the MBSFs derivative for the given x-values up to the
@@ -212,113 +176,11 @@
        * Expects that values have already been computed with an additional
        * order
        */
-      void gradient_recursion(double distance, double fac_a) {
-        // compute 1st part
-        this->bessel_gradients = this->bessel_values.leftCols(this->l_max + 1);
-        this->bessel_gradients *= -2. * fac_a * distance;
-        // add 2nd part
-        this->efac = 2. * fac_a * this->x_v;
-        this->bessel_gradients.col(0) +=
-            this->efac * this->bessel_values.col(1);
-        // use recurrence relationship
-        for (int i_order{1}; i_order < this->order_max - 1; i_order++) {
-          this->bessel_gradients.col(i_order) +=
-              this->efac *
-              (i_order * this->bessel_values.col(i_order - 1) +
-               (i_order + 1) * this->bessel_values.col(i_order + 1)) /
-              (2 * i_order + 1);
-        }
-      }
-
-      /**
-       * Compute all the MBSFs for the given x-values up to the given order
-       *
-       * The MBSFs are accurate when the expected value is > 1e-100. Below this
-       * threshold the MBSFs are set to 0 because of the numerical noise
-       * arising below 1e-150.
-       */
-      void calc(double distance, double fac_a) {
-        this->bessel_arg = (2. * fac_a * distance) * this->x_v;
-        this->bessel_arg_i = this->bessel_arg.inverse();
-
-        if (this->order_max == 1) {
-          // recursions are not valid for order_max==1 so direct computation
-          // i_0(z) = sinh(z) / z
-          this->bessel_values.col(0) =
-              (Eigen::exp(-fac_a * (x_v - distance).square()) -
-              Eigen::exp(-fac_a * (x_v + distance).square())) *
-              0.5 * this->bessel_arg_i;
-        } else {
-          // for order_max > 1 downward/upward_recursion functions are
-          // applicable
-          // find the index where bessel_arg is larger than 50
-          // (bessel_arg is sorted by increasing order)
-          int n_down{0};
-          for (; n_down < this->n_max; ++n_down) {
-            if (this->bessel_arg[n_down] > 50) {
-              break;
-            }
-          }
-          // apply downward recurence where bessel_arg < 50
-          if (n_down > 0) {
-            this->downward_recursion(distance, fac_a, n_down);
-          }
-
-          // apply upward recurence where bessel_arg > 50
-          int n_up{this->n_max - n_down};
-          if (n_up > 0) {
-            this->upward_recursion(distance, fac_a, n_up);
-          }
-        }
-        assert(this->bessel_values.isFinite().all());
-
-        // Set small values to 0 because the recursion looses accuracy for very
-        // small values. Also on the python side it avoids some unexpected
-        // interpretation of values that are strictly speaking outside of the
-        // range of double precision
-        bessel_values = bessel_values.unaryExpr([](double d) {
-          if (d < 1e-100) {
-            return 0.;
-          } else {
-            return d;
-          }
-        });
-
-        // compute gradients
-        if (this->compute_gradients) {
-          this->gradient_recursion(distance, fac_a);
-          assert(this->bessel_gradients.isFinite().all());
-        }
-      }
-
-      /**
-       * Return a reference to the precomputed Bessel function values
-       *
-       * @return Eigen::Array (2-D) of Bessel function values.  The different
-       *         arguments (xs) go along the rows, while the column indexes
-       *         the orders (n-values).
-       *         Note that a reference is returned to avoid unnecessary
-       *         copies.
-       */
-      auto get_values() {
-        if (this->compute_gradients) {
-          // when the gradient are computed bessel_values has one additional
-          // column that should not be returned
-          return ref(bessel_values.leftCols(this->l_max + 1));
-        } else {
-          return ref(bessel_values);
-        }
-      }
-      auto get_gradients() { return ref(bessel_gradients); }
+      void gradient_recursion(double distance, double fac_a);
 
       Eigen::ArrayXXd bessel_values{};
       Eigen::ArrayXXd bessel_gradients{};
 
-=======
-      void downward_recursion(double distance, double fac_a, int n_rows);
-
-      Eigen::ArrayXXd bessel_values{};
->>>>>>> 18bdd326
       Eigen::ArrayXd bessel_arg{};
       Eigen::ArrayXd bessel_arg_i{};
       Eigen::ArrayXd exp_bessel_arg{};
