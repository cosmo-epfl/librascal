/**
 * file   adaptor_neighbour_list.hh
 *
 * @author Markus Stricker <markus.stricker@epfl.ch>
 * @author Till Junge <till.junge@epfl.ch>
 *
 * @date   04 Oct 2018
 *
 * @brief implements an adaptor for structure_managers, which
 * creates a full or half neighbourlist if there is none
 *
 * Copyright © 2018 Markus Stricker, Till Junge, COSMO (EPFL), LAMMM (EPFL)
 *
 * Rascal is free software; you can redistribute it and/or
 * modify it under the terms of the GNU Lesser General Public License as
 * published by the Free Software Foundation, either version 3, or (at
 * your option) any later version.
 *
 * Rascal is distributed in the hope that it will be useful, but
 * WITHOUT ANY WARRANTY; without even the implied warranty of
 * MERCHANTABILITY or FITNESS FOR A PARTICULAR PURPOSE. See the GNU
 * Lesser General Public License for more details.
 *
 * You should have received a copy of the GNU Lesser General Public License
 * along with this software; see the file LICENSE. If not, write to the
 * Free Software Foundation, Inc., 59 Temple Place - Suite 330,
 * Boston, MA 02111-1307, USA.
 */

#ifndef ADAPTOR_NEIGHBOUR_LIST_H
#define ADAPTOR_NEIGHBOUR_LIST_H

#include "structure_managers/structure_manager.hh"
#include "structure_managers/property.hh"
#include "rascal_utility.hh"
#include "lattice.hh"
#include "basic_types.hh"

#include <typeinfo>
#include <set>
#include <vector>

namespace rascal {
  /**
   * Forward declaration for traits
   */
  template <class ManagerImplementation>
  class AdaptorNeighbourList;

  /**
   * Specialisation of traits for increase <code>MaxOrder</code> adaptor
   */
  template <class ManagerImplementation>
  struct StructureManager_traits<AdaptorNeighbourList<ManagerImplementation>> {
    constexpr static AdaptorTraits::Strict Strict{AdaptorTraits::Strict::no};
    constexpr static bool HasDistances{false};
    constexpr static bool HasDirectionVectors{false};
    constexpr static int Dim{ManagerImplementation::traits::Dim};
    // New MaxOrder upon construction, by construction should be 2
    constexpr static size_t MaxOrder{ManagerImplementation::traits::MaxOrder+1};
    // extending the layer for the new order
    using LayerByOrder =
      typename LayerExtender<MaxOrder,
                             typename
                             ManagerImplementation::traits::LayerByOrder>::type;
  };

  namespace internal {
    /* ---------------------------------------------------------------------- */
    //! integer base-to-the-power function
    template <typename R, typename I>
    constexpr R ipow(R base, I exponent) {
      static_assert(std::is_integral<I>::value, "Type must be integer");
      R retval{1};
      for (I i = 0; i < exponent; ++i) {
        retval *= base;
      }
      return retval;
    }
    /* ---------------------------------------------------------------------- */
    /**
     * stencil iterator for simple, dimension-dependent stencils to access the
     * neighbouring boxes of the cell algorithm
     */
    template <size_t Dim>
    class Stencil {
    public:
      //! constructor
      explicit Stencil(const std::array<int, Dim> & origin)
        : origin{origin}{};
      //! copy constructor
      Stencil(const Stencil & other) = default;
      //! assignment operator
      Stencil & operator=(const Stencil & other) = default;
      //! destructor
      ~Stencil() = default;

      //! iterators over `` dereferences to cell coordinates
      class iterator {
      public:
        using value_type = std::array<int, Dim>; //!< stl conformance
        using const_value_type = const value_type; //!< stl conformance
        using pointer = value_type*; //!< stl conformance
        using iterator_category = std::forward_iterator_tag;//!<stl conformance
        //! constructor
        explicit iterator(const Stencil & stencil, bool begin = true)
          : stencil{stencil}, index{begin? 0: stencil.size()} {}
        //! destructor
        ~iterator() {}
        //! dereferencing
        value_type operator*() const {
          constexpr int size{3};
          std::array<int, Dim> retval{{0}};
          int factor{1};
          for (int i{Dim-1}; i >=0; --i) {
            //! -1 for offset of stencil
            retval[i] = this->index/factor%size + this->stencil.origin[i] - 1;
            if (i != 0) {
              factor *= size;
            }
          }
          return retval;
        }
        //! pre-increment
        iterator & operator++() {this->index++; return *this;}
        //! inequality
        inline bool operator!=(const iterator & other) const {
          return this->index != other.index;
        }

      protected:
        //! ref to stencils
        const Stencil & stencil;
        //! index of currect pointed-to voxel
        size_t index;
      };
      //! stl conformance
      inline iterator begin() const {return iterator(*this);}
      //! stl conformance
      inline iterator end() const {return iterator(*this, false);}
      //! stl conformance
      inline size_t size() const {return ipow(3, Dim);}

    protected:
      //! locations of this domain
      const std::array<int, Dim> origin;
    };

    /* ---------------------------------------------------------------------- */
    /**
     * Periodic image iterator for easy access to how many images have to be
     * added for ghost atoms.
     */
    template <size_t Dim>
    class PeriodicImages {
    public:
      //! constructor
      PeriodicImages(const std::array<int, Dim> & origin,
                     const std::array<int, Dim> & nrepetitions,
                     const size_t & ntot)
        : origin{origin}, nrepetitions{nrepetitions}, ntot{ntot} {};
      //! copy constructor
      PeriodicImages(const PeriodicImages & other) = default;
      //! assignment operator
      PeriodicImages & operator=(const PeriodicImages & other) = default;
      ~PeriodicImages() = default;

      //! iterators over `` dereferences to cell coordinates
      class iterator {
      public:
        using value_type = std::array<int, Dim>; //!< stl conformance
        using const_value_type = const value_type; //!< stl conformance
        using pointer = value_type*; //!< stl conformance
        using iterator_category = std::forward_iterator_tag;//!<stl conformance

        //! constructor
        explicit iterator(const PeriodicImages & periodic_images,
                          bool begin = true)
          : periodic_images{periodic_images},
            index{begin? 0: periodic_images.size()} {}

        ~iterator() {}
        //! dereferencing
        value_type operator*() const {
          std::array<int, Dim> retval{{0}};
          int factor{1};
          for (int i = Dim-1; i >=0; --i) {
            retval[i] = this->index/factor%this->periodic_images.nrepetitions[i]
              + this->periodic_images.origin[i];
            if (i != 0) {
              factor *= this->periodic_images.nrepetitions[i];
            }
          }
          return retval;
        }
        //! pre-increment
        iterator & operator++() {this->index++; return *this;}
        //! inequality
        inline bool operator!=(const iterator & other) const {
          return this->index != other.index;
        }

      protected:
        const PeriodicImages & periodic_images; //!< ref to periodic images
        size_t index; //!< index of currect pointed-to pixel
      };
      //! stl conformance
      inline iterator begin() const {return iterator(*this);}
      //! stl conformance
      inline iterator end() const {return iterator(*this, false);}
      //! stl conformance
      inline size_t size() const {return this->ntot;}

    protected:
      const std::array<int, Dim> origin; //!< minimum repetitions
      //! repetitions in each dimension
      const std::array<int, Dim> nrepetitions;
      const size_t ntot;
    };

    /* ---------------------------------------------------------------------- */
    /**
     * Mesh bounding coordinates iterator for easy access to the corners of the
     * mesh for evaluating the multipliers necessary to build necessary periodic
     * images, depending on periodicity.
     */
    template <size_t Dim>
    class MeshBounds {
    public:
      //! constructor
      explicit MeshBounds(const std::array<double, 2*Dim> & extent)
        : extent{extent} {};
      //! copy constructor
      MeshBounds(const MeshBounds & other) = default;
      //! assignment operator
      MeshBounds & operator=(const MeshBounds & other) = default;
      ~MeshBounds() = default;

      //! iterators over `` dereferences to mesh bound coordinate
      class iterator {
      public:
        using value_type = std::array<double, Dim>; //!< stl conformance
        using const_value_type = const value_type; //!< stl conformance
        using pointer = value_type*; //!< stl conformance
        using iterator_category = std::forward_iterator_tag;//!<stl conformance

        //! constructor
        explicit iterator(const MeshBounds & mesh_bounds,
                          bool begin = true)
          : mesh_bounds{mesh_bounds},
            index{begin? 0: mesh_bounds.size()} {}
        //! destructor
        ~iterator() {}
        //! dereferencing
        value_type operator*() const {
          std::array<double, Dim> retval{{0}};
          constexpr int size{2};
          for (size_t i{0}; i < Dim; ++i) {
            int idx = (this->index/ipow(size, i))%size * Dim + i;
            retval[i] = this->mesh_bounds.extent[idx];
          }
          return retval;
        }
        //! pre-increment
        iterator & operator++() {this->index++; return *this;}
        //! inequality
        inline bool operator!=(const iterator & other) const {
          return this->index != other.index;
        }

      protected:
        const MeshBounds & mesh_bounds; //!< ref to periodic images
        size_t index; //!< index of currect pointed-to voxel
      };
      //! stl conformance
      inline iterator begin() const {return iterator(*this);}
      //! stl conformance
      inline iterator end() const {return iterator(*this, false);}
      //! stl conformance
      inline size_t size() const {return ipow(2, Dim);}

    protected:
      const std::array<double, 2*Dim> extent; //!< repetitions in each dimension
    };

    /* ---------------------------------------------------------------------- */
    //! get dimension dependent neighbour indices (surrounding cell and the cell
    //! itself
    template<size_t Dim, class Container_t>
    std::vector<size_t> get_neighbours(const int current_atom_index,
                                       const std::array<int, Dim> & ccoord,
                                       const Container_t & boxes) {
<<<<<<< HEAD
      std::vector<size_t> neighbours{};
      for (auto && s: Stencil<Dim>{ccoord}) {
=======
      std::vector<size_t> neighbours;
      for (auto && s : Stencil<Dim>{ccoord}) {
>>>>>>> 6fbf6978
        for (const auto & neigh : boxes[s]) {
          // avoid adding the current i atom to the neighbour list
          if (neigh != current_atom_index) {
            neighbours.push_back(neigh);
          }
        }
      }
      return neighbours;
    }

    /* ---------------------------------------------------------------------- */
    //! get the cell index for a position
    template<class Vector_t>
    decltype(auto) get_box_index(const Vector_t & position,
                                 const double & rc) {
      auto constexpr dimension{Vector_t::SizeAtCompileTime};

      std::array<int, dimension> nidx{};
      for (auto dim{0}; dim < dimension; ++dim) {
        auto val = position(dim);
        nidx[dim] = static_cast<int>(std::floor(val / rc));
      }
      return nidx;
    }

    /* ---------------------------------------------------------------------- */
    //! get the linear index of a voxel in a given grid
    template <size_t Dim>
    constexpr Dim_t get_index(const std::array<int, Dim> & sizes,
                              const std::array<int, Dim> & ccoord) {
      Dim_t retval{0};
      Dim_t factor{1};
      for (Dim_t i = Dim-1; i >= 0; --i) {
        retval += ccoord[i] * factor;
        // TODO remove the useless if
        if (i != 0) {
          factor *= sizes[i];
        }
      }
      return retval;
    }


    /* ---------------------------------------------------------------------- */
    //! test if position inside
    template <int Dim>
    bool position_in_bounds(const Eigen::Matrix<double, Dim, 1> & min,
                            const Eigen::Matrix<double, Dim, 1> & max,
                            const Eigen::Matrix<double, Dim, 1> & pos) {
      auto pos_lower = pos.array() - min.array();
      auto pos_greater = pos.array() - max.array();

      // check if shifted position inside maximum mesh positions
      auto f_lt = (pos_lower.array() > 0.).all();
      auto f_gt = (pos_greater.array() < 0.).all();

      if (f_lt and f_gt) {
        return true;
      } else {
        return false;
      }
    }

    /* ---------------------------------------------------------------------- */
    /**
     * storage for cell coordinates of atoms depending on the number of
     * dimensions
     */
    template<int Dim>
    class IndexContainer {
    public:
      //! Default constructor
      IndexContainer() = delete;

      //! Constructor with size
      explicit IndexContainer(const std::array<int, Dim> & nboxes)
        : nboxes{nboxes} {
        auto ntot = std::accumulate(nboxes.begin(), nboxes.end(),
                                    1, std::multiplies<int>());
        data.resize(ntot);
      }

      //! Copy constructor
      IndexContainer(const IndexContainer &other) = delete;
      //! Move constructor
      IndexContainer(IndexContainer &&other) = delete;
      //! Destructor
      ~IndexContainer() {}
      //! Copy assignment operator
      IndexContainer& operator=(const IndexContainer &other) = delete;
      //! Move assignment operator
      IndexContainer& operator=(IndexContainer &&other) = default;
      //! brackets operator
      std::vector<int> & operator[](const std::array<int, Dim>& ccoord) {
        auto index = get_index(this->nboxes, ccoord);
        return data[index];
      }

      const std::vector<int> & operator[](const std::array<int,
                                          Dim>& ccoord) const {
        auto index = get_index(this->nboxes, ccoord);
        return this->data[index];
      }

    protected:
      //! a vector of atom indices for every box
      std::vector<std::vector<int>> data{};
      //! number of boxes in each dimension
      std::array<int, Dim> nboxes{};

    private:
    };
  }  // internal

  /* ---------------------------------------------------------------------- */
  /**
   * Adaptor that increases the MaxOrder of an existing StructureManager. This
   * means, if the manager does not have a neighbourlist, it is created, if it
   * exists, triplets, quadruplets, etc. lists are created.
   */
  template <class ManagerImplementation>
  class AdaptorNeighbourList: public
  StructureManager<AdaptorNeighbourList<ManagerImplementation>> {
  public:
    using Base = StructureManager<AdaptorNeighbourList<ManagerImplementation>>;
    using Parent =
      StructureManager<AdaptorNeighbourList<ManagerImplementation>>;
    using Implementation_t = ManagerImplementation;
    using traits = StructureManager_traits<AdaptorNeighbourList>;
    using AtomRef_t = typename ManagerImplementation::AtomRef_t;
    using Vector_ref = typename Parent::Vector_ref;
    using Vector_t = typename Parent::Vector_t;
    using Positions_ref = Eigen::Map<Eigen::Matrix<double, traits::Dim,
                                                   Eigen::Dynamic>>;
    using AtomTypes_ref = Eigen::Map<Eigen::Matrix<int, 1, Eigen::Dynamic>>;

    static_assert(traits::MaxOrder == 2,
                  "ManagerImplementation needs an atom list "
                  " and can only build a neighbour list (pairs).");

    //! Default constructor
    AdaptorNeighbourList() = delete;

    /**
     * Constructs a full neighbourhood list from a given manager and cut-off
     * radius or extends an existing neighbourlist to the next order
     */
    AdaptorNeighbourList(ManagerImplementation & manager, double cutoff);

    //! Copy constructor
    AdaptorNeighbourList(const AdaptorNeighbourList & other) = delete;

    //! Move constructor
    AdaptorNeighbourList(AdaptorNeighbourList && other) = default;

    //! Destructor
    virtual ~AdaptorNeighbourList() = default;

    //! Copy assignment operator
    AdaptorNeighbourList &
    operator=(const AdaptorNeighbourList & other) = delete;

    //! Move assignment operator
    AdaptorNeighbourList & operator=(AdaptorNeighbourList && other) = default;

    /**
     * Updates just the adaptor assuming the underlying manager was
     * updated. this function invokes building either the neighbour list or to
     * make triplets, quadruplets, etc. depending on the MaxOrder
     */
    void update();

    //! Updates the underlying manager as well as the adaptor
    template<class ... Args>
    void update(Args&&... arguments);

    //! Returns cutoff radius of the neighbourhood manager
    inline double get_cutoff() const {return this->cutoff;}

    /**
     * Returns the linear indices of the clusters (whose atom indices are stored
     * in counters). For example when counters is just the list of atoms, it
     * returns the index of each atom. If counters is a list of pairs of indices
     * (i.e. specifying pairs), for each pair of indices i,j it returns the
     * number entries in the list of pairs before i,j appears.
     */
    template<size_t Order>
    inline size_t get_offset_impl(const std::array<size_t, Order>
                                  & counters) const;

    //! Returns the number of clusters of size cluster_size
    inline size_t get_nb_clusters(size_t cluster_size) const {
      if (cluster_size == 1) {
        return this->manager.get_nb_clusters(cluster_size);
      } else if (cluster_size == 2) {
        return this->neighbours.size();
      } else {
        throw std::string("ERREUR : cluster_size > 2");
      }
    }

    //! Returns number of clusters of the original manager
    inline size_t get_size() const {
      return this->manager.get_size();
    }

    //! total number of atoms used for neighbour list, including ghosts
    inline size_t get_size_with_ghosts() const {
      return this->n_i_atoms+this->n_j_atoms;
    }

    //! Returns position of an atom with index atom_index
    inline Vector_ref get_position(const size_t & atom_index) {
      if (atom_index < n_i_atoms) {
        return this->manager.get_position(atom_index);
      } else {
        return this->get_ghost_position(atom_index - this->n_i_atoms);
      }
    }

    //! ghost positions are only available for MaxOrder == 2
    inline Vector_ref get_ghost_position(const size_t & atom_index) {
      auto p = this->get_ghost_positions();
      auto * xval{p.col(atom_index).data()};
      return Vector_ref(xval);
    }

    inline Positions_ref get_ghost_positions() {
      return Positions_ref(this->ghost_positions.data(), traits::Dim,
                           this->ghost_positions.size() / traits::Dim);
    }

    //! ghost types are only available for MaxOrder=2
    inline int & get_ghost_type(const size_t & atom_index) {
      auto p = this->get_ghost_types();
      return p(atom_index);
    }

    //! provides access to the atomic types of ghost atoms
    inline AtomTypes_ref get_ghost_types() {
      AtomTypes_ref val(this->ghost_types.data(), 1, this->ghost_types.size());
      return val;
    }


    //! Returns position of the given atom object (useful for users)
    inline Vector_ref get_position(const AtomRef_t & atom) {
      return this->manager.get_position(atom.get_index());
    }

    /**
     * Returns the id of the index-th (neighbour) atom of the cluster that is
     * the full structure/atoms object, i.e. simply the id of the index-th atom
     */
    inline int get_cluster_neighbour(const Parent& /*parent*/,
                                     size_t index) const {
      return this->manager.get_cluster_neighbour(this->manager, index);
    }

    //! Returns the id of the index-th neighbour atom of a given cluster
    template<size_t Order, size_t Layer>
    inline int get_cluster_neighbour(const ClusterRefKey<Order, Layer>
                                     & cluster,
                                     size_t index) const {
      static_assert(Order < traits::MaxOrder,
                    "this implementation only handles up to traits::MaxOrder");

      // necessary helper construct for static branching
      using IncreaseHelper_t =
        internal::IncreaseHelper<Order == (traits::MaxOrder-1)>;

      if (Order < (traits::MaxOrder-1)) {
        return IncreaseHelper_t::get_cluster_neighbour(this->manager, cluster,
                                                       index);
      } else {
        auto && offset = this->offsets[cluster.get_cluster_index(Layer)];
        return this->neighbours[offset + index];
      }
    }

    //! Returns atom type given an atom index, also works for ghost atoms
    inline int get_atom_type(const size_t & atom_index) {
      if (atom_index < this->n_i_atoms) {
        return this->manager.get_atom_type(atom_index);
      } else {
        return this->get_ghost_type(atom_index - this->n_i_atoms);
      }
    }

    // TODO: there might be a mismatch between name and functionality
    // more details needed
    //! Returns the number of neighbors of a given cluster
    template<size_t Order, size_t Layer>
    inline size_t get_cluster_size(const ClusterRefKey<Order, Layer>
                                   & cluster) const {
<<<<<<< HEAD
      static_assert(Order <= traits::MaxOrder,
                  "this implementation handles only the respective MaxOrder");
=======
      static_assert(Order < traits::MaxOrder,
                    "this implementation handles only the respective MaxOrder");

>>>>>>> 6fbf6978
      auto access_index = cluster.get_cluster_index(Layer);
      return nb_neigh[access_index];
    }

  protected:
    /* ---------------------------------------------------------------------- */
    /**
     * This function, including the storage of ghost atom positions is
     * necessary, because the underlying manager is not known at this
     * layer. Therefore we can not add positions to the existing array, but have
     * to add positions to a ghost array. This also means, that the get_position
     * function will need to branch, depending on the atom_index > n_i_atoms and
     * offset with n_j_atoms to access ghost positions.
     */
    inline void add_ghost_atom(const int & atom_index,
                               const Vector_t & position,
                               const int & atom_type) {
      this->ghost_atom_indices.push_back(atom_index);
      this->ghost_types.push_back(atom_type);
      for (auto dim{0}; dim < traits::Dim; ++dim) {
        this->ghost_positions.push_back(position(dim));
      }
      this->n_j_atoms++;
    }

    //! Extends the list containing the number of neighbours with a 0
    inline void add_entry_number_of_neighbours() {
      this->nb_neigh.push_back(0);
    }

    //! Sets the correct offsets for accessing neighbours
    inline void set_offsets() {
      auto n_tuples{nb_neigh.size()};
      this->offsets.reserve(n_tuples);
      this->offsets.resize(1);
      for (size_t i{0}; i < n_tuples; ++i) {
        this->offsets.emplace_back(this->offsets[i] + this->nb_neigh[i]);
      }
    }

    /* ---------------------------------------------------------------------- */
    //! full neighbour list with linked cell algorithm
    void make_full_neighbour_list();

    /* ---------------------------------------------------------------------- */
    //! reference to underlying structure manager
    ManagerImplementation & manager;

    //! Cutoff radius for neighbour list
    const double cutoff;

    //! Stores additional atom indices of current Order (only ghost atoms)
    std::vector<size_t> ghost_atom_indices{};

    //! Stores the number of neighbours for every atom
    std::vector<size_t> nb_neigh{};

    //! Stores all neighbours (atomic indices) in a list in sequence of atoms
    std::vector<size_t> neighbours{};

    //! Stores the offset for each atom to accessing `neighbours`, this variable
    //! provides the entry point in the neighbour list, `nb_neigh` the number
    //! from the entry point
    std::vector<size_t> offsets{};

    size_t cluster_counter{0};

    //! number of i atoms, i.e. centers from underlying manager
    size_t n_i_atoms;
    /**
     * number of ghost atoms (given by periodicity) filled during full
     * neighbourlist build
     */
    size_t n_j_atoms;

    //! ghost atom positions
    std::vector<double> ghost_positions{};

    //! ghost atom type
    std::vector<int> ghost_types{};
  private:
  };

  /* ---------------------------------------------------------------------- */
  //! Constructor of the pair list manager
  template <class ManagerImplementation>
  AdaptorNeighbourList<ManagerImplementation>::
  AdaptorNeighbourList(ManagerImplementation & manager, double cutoff):
    manager{manager},
    cutoff{cutoff},
    ghost_atom_indices{},
    nb_neigh{},
    offsets{},
    n_i_atoms{manager.get_size()},
    n_j_atoms{0}
  {
    static_assert(not(traits::MaxOrder < 1),
                  "No atom list in manager");
  }

  /* ---------------------------------------------------------------------- */
  /**
   * build a neighbour list based on atomic positions, types and indices, in the
   * following the needed data structures are initialized, after construction,
   * this function must be called to invoke the neighbour list algorithm
   */
  template <class ManagerImplementation>
  void AdaptorNeighbourList<ManagerImplementation>::update() {
    // initialize necessary data structure
    this->nb_neigh.resize(0);
    this->offsets.resize(0);
    this->neighbours.resize(0);
    this->ghost_types.resize(0);
    // actual call for building the neighbour list
    this->make_full_neighbour_list();
  }

  /* ---------------------------------------------------------------------- */
  /**
   * Builds full neighbour list. Triclinicity is accounted for. The general idea
   * is to anchor a mesh at the origin of the supplied cell (assuming it is at
   * the origin). Then the mesh is extended into space until it is as big as the
   * maximum cell coordinate plus one cutoff in each direction. This mesh has
   * boxes of size ``cutoff``. Depending on the periodicity of the mesh, ghost
   * atoms are added by shifting all i-atoms by the cell vectors corresponding
   * to the desired periodicity. All i-atoms and the ghost atoms are then sorted
   * into the respective boxes of the cartesian mesh and a stencil anchored at
   * the box of the i-atoms is used to build the atom neighbourhoods from the 9
   * (2d) or 27 (3d) boxes, which is checked for the neighbourhood. Correct
   * periodicity is ensured by the placement of the ghost atoms. The resulting
   * neighbourlist is full and not strict.
   */
  template <class ManagerImplementation>
  void AdaptorNeighbourList<ManagerImplementation>::make_full_neighbour_list() {
    using Vector_t = Eigen::Matrix<double, traits::Dim, 1>;

    // short hands for variable
    constexpr auto dim{traits::Dim};

    auto cell{this->manager.get_cell()};
    double cutoff{this->cutoff};

    std::array<int, dim> nboxes_per_dim{};

    // vector for storing the atom indices of each box
    std::vector<std::vector<int>> atoms_in_box{};

    // minimum/maximum coordinate of mesh for neighbour list; depends on cell
    // triclinicity and cutoff, coordinates of the mesh are relative to the
    // origin of the given cell.
    Vector_t mesh_min{Vector_t::Zero()};
    Vector_t mesh_max{Vector_t::Zero()};

    // max and min multipliers for number of cells in mesh per dimension in
    // units of cell vectors to be filled from max/min mesh positions and used
    // to construct ghost positions
    std::array<int, dim> m_min{};
    std::array<int, dim> m_max{};

    // Mesh related stuff for neighbour boxes. Calculate min and max of the mesh
    // in cartesian coordinates and relative to the cell origin.  mesh_min is
    // the origin of the mesh; mesh_max is the maximum coordinate of the mesh;
    // nboxes_per_dim is the number of mesh boxes in each dimension, not to be
    // confused with the number of cells to ensure periodicity
    for (auto i{0}; i < dim; ++i) {
      auto min_coord = std::min(0., cell.row(i).minCoeff());
      auto max_coord = std::max(0., cell.row(i).maxCoeff());

      // minimum is given by -cutoff and a delta to avoid ambiguity during cell
      // sorting of atom position e.g. at x = (0,0,0).
      auto epsilon = 0.25 * cutoff;
      mesh_min[i] = min_coord - cutoff - epsilon;
      auto lmesh = std::fabs(mesh_min[i]) + max_coord + 2*cutoff;
      int n = std::ceil(lmesh / cutoff);
      auto lmax = n * cutoff - std::fabs(mesh_min[i]);
      mesh_max[i] = lmax;
      nboxes_per_dim[i] = n;
    }

    // Periodicity related multipliers. Now the mesh coordinates are calculated
    // in units of cell vectors. m_min and m_max give the number of repetitions
    // of the cell in each cell vector direction
    constexpr int ncorners = internal::ipow(2, dim);
    Eigen::Matrix<double, dim, ncorners> xpos{};
    std::array<double, dim*2> mesh_bounds{};
    for (auto i{0}; i < dim; ++i) {
      mesh_bounds[i] = mesh_min[i];
      mesh_bounds[i+dim] = mesh_max[i];
    }

    // Get the mesh bounds to solve for the multiplicators
    int n{0};
    for (auto && coord : internal::MeshBounds<dim>{mesh_bounds}) {
      xpos.col(n) = Eigen::Map<Eigen::Matrix<double, dim, 1>> (coord.data());
      n++;
    }

    // solve inverse problem for all multipliers
    auto cell_inv{cell.inverse().eval()};
    auto multiplicator{cell_inv*xpos.eval()};
    auto xmin = multiplicator.rowwise().minCoeff();
    auto xmax = multiplicator.rowwise().maxCoeff();

    // find max and min multipliers for cell vectors
    for (auto i{0}; i < dim; ++i) {
      m_min[i] = std::floor(xmin(i));
      m_max[i] = std::ceil(xmax(i));
    }


    std::array<int, dim> periodic_max{};
    std::array<int, dim> periodic_min{};
    std::array<int, dim> repetitions{};
    auto periodicity = this->manager.get_periodic_boundary_conditions();
    size_t ntot{1};

    // calculate number of actual repetitions of cell, depending on periodicity
    for (auto i{0}; i < dim; ++i) {
      if (periodicity[i]) {
        periodic_max[i] = m_max[i];
        periodic_min[i] = m_min[i];
      } else {
        periodic_max[i] = 0;
        periodic_min[i] = 0;
      }
      auto nrep_in_dim = -periodic_min[i] + periodic_max[i] + 1;
      repetitions[i] = nrep_in_dim;
      ntot *= nrep_in_dim;
    }

    // generate ghost atom indices and positions
    for (auto atom : this->get_manager()) {
      auto pos = atom.get_position();
      auto atom_type = atom.get_atom_type();

      for (auto && p_image : internal::PeriodicImages<dim>
        {periodic_min, repetitions, ntot}) {
        int ncheck{0};
        for (auto i{0}; i < dim; ++i) ncheck += std::abs(p_image[i]);
        // exclude cell itself
<<<<<<< HEAD
        if(ncheck > 0) {
          Vector_t pos_ghost{pos};
=======
        if (ncheck > 0) {
          Vector_t pos_ghost = pos;
>>>>>>> 6fbf6978

          for (auto i{0}; i < dim; ++i) {
            pos_ghost += cell.col(i) * p_image[i];
          }

          auto flag_inside =
            internal::position_in_bounds(mesh_min, mesh_max, pos_ghost);

          if (flag_inside) {
            // next atom index is size, since start is at index = 0
            auto new_atom_index = this->get_size_with_ghosts();
            this->add_ghost_atom(new_atom_index, pos_ghost, atom_type);
          }
        }
      }
    }

    // neighbour boxes
    internal::IndexContainer<dim> atom_id_cell{nboxes_per_dim};

    // sorting i-atoms into boxes
    for (size_t i{0}; i < this->n_i_atoms; ++i) {
      Vector_t pos = this->get_position(i);
      Vector_t dpos = pos - mesh_min;
      auto idx = internal::get_box_index(dpos, cutoff);
      atom_id_cell[idx].push_back(i);
    }

    // sorting ghost atoms into boxes
    for (size_t i{0}; i < this->n_j_atoms; ++i) {
      Vector_t ghost_pos = this->get_ghost_position(i);
      Vector_t dpos = ghost_pos - mesh_min;
      auto idx  = internal::get_box_index(dpos, cutoff);
      auto ghost_atom_index = i + this->n_i_atoms;
      atom_id_cell[idx].push_back(ghost_atom_index);
    }

    // go through all atoms and build neighbour list
    int offset{0};
    for (size_t i{0}; i < this->n_i_atoms; ++i) {
      int nneigh{0};
      Vector_t pos = this->get_position(i);
      Vector_t dpos = pos - mesh_min;
      auto idx = internal::get_box_index(dpos, cutoff);
      auto current_j_atoms = internal::get_neighbours(i, idx, atom_id_cell);

      for (auto j : current_j_atoms) {
        this->neighbours.push_back(j);
        nneigh++;
      }
      this->nb_neigh.push_back(nneigh);
      this->offsets.push_back(offset);
      offset += nneigh;
    }

    // get cluster indices and fill them up in the first order
    auto & atom_cluster_indices{std::get<0>(this->cluster_indices_container)};
    auto & pair_cluster_indices{std::get<1>(this->cluster_indices_container)};
    atom_cluster_indices.fill_sequence();
    pair_cluster_indices.fill_sequence();
  }

  /* ---------------------------------------------------------------------- */
  /**
   * Returns the linear indices of the clusters (whose atom indices
   * are stored in counters). For example when counters is just the list
   * of atoms, it returns the index of each atom. If counters is a list of pairs
   * of indices (i.e. specifying pairs), for each pair of indices i,j it returns
   * the number entries in the list of pairs before i,j appears.
   */
  template<class ManagerImplementation>
  template<size_t Order>
  inline size_t AdaptorNeighbourList<ManagerImplementation>::
  get_offset_impl(const std::array<size_t, Order> & counters) const {
    // The static assert with <= is necessary, because the template parameter
    // ``Order`` is one Order higher than the MaxOrder at the current
    // level. The return type of this function is used to build the next Order
    // iteration.
    static_assert(Order <= traits::MaxOrder,
                  "this implementation handles only up to the respective"
                  " MaxOrder");
    return this->offsets[counters.front()];
  }
}  // rascal

#endif /* ADAPTOR_NEIGHBOUR_LIST_H */<|MERGE_RESOLUTION|>--- conflicted
+++ resolved
@@ -84,7 +84,7 @@
      */
     template <size_t Dim>
     class Stencil {
-    public:
+     public:
       //! constructor
       explicit Stencil(const std::array<int, Dim> & origin)
         : origin{origin}{};
@@ -97,7 +97,7 @@
 
       //! iterators over `` dereferences to cell coordinates
       class iterator {
-      public:
+       public:
         using value_type = std::array<int, Dim>; //!< stl conformance
         using const_value_type = const value_type; //!< stl conformance
         using pointer = value_type*; //!< stl conformance
@@ -122,13 +122,16 @@
           return retval;
         }
         //! pre-increment
-        iterator & operator++() {this->index++; return *this;}
+        iterator & operator++() {
+          this->index++;
+          return *this;
+        }
         //! inequality
         inline bool operator!=(const iterator & other) const {
           return this->index != other.index;
         }
 
-      protected:
+       protected:
         //! ref to stencils
         const Stencil & stencil;
         //! index of currect pointed-to voxel
@@ -141,7 +144,7 @@
       //! stl conformance
       inline size_t size() const {return ipow(3, Dim);}
 
-    protected:
+     protected:
       //! locations of this domain
       const std::array<int, Dim> origin;
     };
@@ -153,7 +156,7 @@
      */
     template <size_t Dim>
     class PeriodicImages {
-    public:
+     public:
       //! constructor
       PeriodicImages(const std::array<int, Dim> & origin,
                      const std::array<int, Dim> & nrepetitions,
@@ -167,7 +170,7 @@
 
       //! iterators over `` dereferences to cell coordinates
       class iterator {
-      public:
+       public:
         using value_type = std::array<int, Dim>; //!< stl conformance
         using const_value_type = const value_type; //!< stl conformance
         using pointer = value_type*; //!< stl conformance
@@ -194,13 +197,16 @@
           return retval;
         }
         //! pre-increment
-        iterator & operator++() {this->index++; return *this;}
+        iterator & operator++() {
+          this->index++;
+         return *this;
+        }
         //! inequality
         inline bool operator!=(const iterator & other) const {
           return this->index != other.index;
         }
 
-      protected:
+       protected:
         const PeriodicImages & periodic_images; //!< ref to periodic images
         size_t index; //!< index of currect pointed-to pixel
       };
@@ -211,7 +217,7 @@
       //! stl conformance
       inline size_t size() const {return this->ntot;}
 
-    protected:
+     protected:
       const std::array<int, Dim> origin; //!< minimum repetitions
       //! repetitions in each dimension
       const std::array<int, Dim> nrepetitions;
@@ -226,7 +232,7 @@
      */
     template <size_t Dim>
     class MeshBounds {
-    public:
+     public:
       //! constructor
       explicit MeshBounds(const std::array<double, 2*Dim> & extent)
         : extent{extent} {};
@@ -238,7 +244,7 @@
 
       //! iterators over `` dereferences to mesh bound coordinate
       class iterator {
-      public:
+       public:
         using value_type = std::array<double, Dim>; //!< stl conformance
         using const_value_type = const value_type; //!< stl conformance
         using pointer = value_type*; //!< stl conformance
@@ -262,13 +268,16 @@
           return retval;
         }
         //! pre-increment
-        iterator & operator++() {this->index++; return *this;}
+        iterator & operator++() {
+          this->index++;
+          return *this;
+        }
         //! inequality
         inline bool operator!=(const iterator & other) const {
           return this->index != other.index;
         }
 
-      protected:
+       protected:
         const MeshBounds & mesh_bounds; //!< ref to periodic images
         size_t index; //!< index of currect pointed-to voxel
       };
@@ -279,7 +288,7 @@
       //! stl conformance
       inline size_t size() const {return ipow(2, Dim);}
 
-    protected:
+     protected:
       const std::array<double, 2*Dim> extent; //!< repetitions in each dimension
     };
 
@@ -290,13 +299,8 @@
     std::vector<size_t> get_neighbours(const int current_atom_index,
                                        const std::array<int, Dim> & ccoord,
                                        const Container_t & boxes) {
-<<<<<<< HEAD
-      std::vector<size_t> neighbours{};
-      for (auto && s: Stencil<Dim>{ccoord}) {
-=======
       std::vector<size_t> neighbours;
       for (auto && s : Stencil<Dim>{ccoord}) {
->>>>>>> 6fbf6978
         for (const auto & neigh : boxes[s]) {
           // avoid adding the current i atom to the neighbour list
           if (neigh != current_atom_index) {
@@ -331,7 +335,7 @@
       Dim_t factor{1};
       for (Dim_t i = Dim-1; i >= 0; --i) {
         retval += ccoord[i] * factor;
-        // TODO remove the useless if
+        // TODO(markus) remove the useless if
         if (i != 0) {
           factor *= sizes[i];
         }
@@ -367,7 +371,7 @@
      */
     template<int Dim>
     class IndexContainer {
-    public:
+     public:
       //! Default constructor
       IndexContainer() = delete;
 
@@ -401,13 +405,13 @@
         return this->data[index];
       }
 
-    protected:
+     protected:
       //! a vector of atom indices for every box
       std::vector<std::vector<int>> data{};
       //! number of boxes in each dimension
       std::array<int, Dim> nboxes{};
 
-    private:
+     private:
     };
   }  // internal
 
@@ -420,7 +424,7 @@
   template <class ManagerImplementation>
   class AdaptorNeighbourList: public
   StructureManager<AdaptorNeighbourList<ManagerImplementation>> {
-  public:
+   public:
     using Base = StructureManager<AdaptorNeighbourList<ManagerImplementation>>;
     using Parent =
       StructureManager<AdaptorNeighbourList<ManagerImplementation>>;
@@ -586,25 +590,20 @@
       }
     }
 
-    // TODO: there might be a mismatch between name and functionality
+    // TODO(markus): there might be a mismatch between name and functionality
     // more details needed
     //! Returns the number of neighbors of a given cluster
     template<size_t Order, size_t Layer>
     inline size_t get_cluster_size(const ClusterRefKey<Order, Layer>
                                    & cluster) const {
-<<<<<<< HEAD
-      static_assert(Order <= traits::MaxOrder,
-                  "this implementation handles only the respective MaxOrder");
-=======
       static_assert(Order < traits::MaxOrder,
                     "this implementation handles only the respective MaxOrder");
 
->>>>>>> 6fbf6978
       auto access_index = cluster.get_cluster_index(Layer);
       return nb_neigh[access_index];
     }
 
-  protected:
+   protected:
     /* ---------------------------------------------------------------------- */
     /**
      * This function, including the storage of ghost atom positions is
@@ -680,7 +679,7 @@
 
     //! ghost atom type
     std::vector<int> ghost_types{};
-  private:
+   private:
   };
 
   /* ---------------------------------------------------------------------- */
@@ -840,13 +839,8 @@
         int ncheck{0};
         for (auto i{0}; i < dim; ++i) ncheck += std::abs(p_image[i]);
         // exclude cell itself
-<<<<<<< HEAD
-        if(ncheck > 0) {
+        if (ncheck > 0) {
           Vector_t pos_ghost{pos};
-=======
-        if (ncheck > 0) {
-          Vector_t pos_ghost = pos;
->>>>>>> 6fbf6978
 
           for (auto i{0}; i < dim; ++i) {
             pos_ghost += cell.col(i) * p_image[i];
