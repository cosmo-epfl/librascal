/**
 * file   adaptor_neighbour_list.hh
 *
 * @author Markus Stricker <markus.stricker@epfl.ch>
 * @author Till Junge <till.junge@epfl.ch>
 *
 * @date   04 Oct 2018
 *
 * @brief implements an adaptor for structure_managers, which
 * creates a full or half neighbourlist if there is none
 *
 * Copyright © 2018 Markus Stricker, Till Junge, COSMO (EPFL), LAMMM (EPFL)
 *
 * librascal is free software; you can redistribute it and/or
 * modify it under the terms of the GNU General Public License as
 * published by the Free Software Foundation, either version 3, or (at
 * your option) any later version.
 *
 * librascal is distributed in the hope that it will be useful, but
 * WITHOUT ANY WARRANTY; without even the implied warranty of
 * MERCHANTABILITY or FITNESS FOR A PARTICULAR PURPOSE. See the GNU
 * General Public License for more details.
 *
 * You should have received a copy of the GNU General Public License
 * along with GNU Emacs; see the file COPYING. If not, write to the
 * Free Software Foundation, Inc., 59 Temple Place - Suite 330,
 * Boston, MA 02111-1307, USA.
 */

#ifndef ADAPTOR_NEIGHBOUR_LIST_H
#define ADAPTOR_NEIGHBOUR_LIST_H

#include "structure_managers/structure_manager.hh"
#include "structure_managers/property.hh"
#include "rascal_utility.hh"
#include "lattice.hh"
#include "basic_types.hh"

#include <typeinfo>
#include <set>
#include <vector>

namespace rascal {
  /**
   * Forward declaration for traits
   */
  template <class ManagerImplementation>
  class AdaptorNeighbourList;

  /**
   * Specialisation of traits for increase <code>MaxOrder</code> adaptor
   */
  template <class ManagerImplementation>
  struct StructureManager_traits<AdaptorNeighbourList<ManagerImplementation>> {

    constexpr static AdaptorTraits::Strict Strict{AdaptorTraits::Strict::no};
    constexpr static bool HasDistances{false};
    constexpr static bool HasDirectionVectors{
      ManagerImplementation::traits::HasDirectionVectors};
    constexpr static int Dim{ManagerImplementation::traits::Dim};
    // New MaxOrder upon construction, by construction should be 2
    constexpr static size_t MaxOrder{ManagerImplementation::traits::MaxOrder+1};
    // extending the layer for the new order
    using LayerByOrder =
      typename LayerExtender<MaxOrder,
                             typename
                             ManagerImplementation::traits::LayerByOrder>::type;
  };

  namespace internal {
    /* ---------------------------------------------------------------------- */
    //! integer base-to-the-power function
    template <typename R, typename I>
    constexpr R ipow(R base, I exponent) {
      static_assert(std::is_integral<I>::value, "Type must be integer");
      R retval{1};
      for (I i = 0; i < exponent; ++i) {
        retval *= base;
      }
      return retval;
    }
    /* ---------------------------------------------------------------------- */
    /**
     * stencil iterator for simple, dimension-dependent stencils to access the
     * neighbouring boxes of the cell algorithm
     */
    template <size_t Dim>
    class Stencil {
    public:
      //! constructor
      Stencil(const std::array<int, Dim> & origin)
        : origin{origin}{};
      //! copy constructor
      Stencil(const Stencil & other) = default;
      //! assignment operator
      Stencil & operator=(const Stencil & other) = default;
      //! destructor
      ~Stencil() = default;

      //! iterators over `` dereferences to cell coordinates
      class iterator
      {
      public:
        using value_type = std::array<int, Dim>; //!< stl conformance
        using const_value_type = const value_type; //!< stl conformance
        using pointer = value_type*; //!< stl conformance
        using iterator_category = std::forward_iterator_tag;//!<stl conformance
        //! constructor
        iterator(const Stencil & stencil, bool begin=true)
          : stencil{stencil}, index{begin? 0: stencil.size()} {}
        //! destructor
        ~iterator() {};
        //! dereferencing
        value_type operator*() const {
          constexpr int size{3};
          std::array<int, Dim> retval{{0}};
          int factor{1};
          for (int i = Dim-1; i >=0; --i) {
            //! -1 for offset of stencil
            retval[i] = this->index/factor%size + this->stencil.origin[i] - 1;
            if (i != 0 ) {
              factor *= size;
            }
          }
          return retval;
        };
        //! pre-increment
        iterator & operator++() {this->index++; return *this;}
        //! inequality
        inline bool operator!=(const iterator & other) const {
          return this->index != other.index;
        };
      protected:
        //! ref to stencils
        const Stencil & stencil;
        //! index of currect pointed-to voxel
        size_t index;
      };
      //! stl conformance
      inline iterator begin() const {return iterator(*this);}
      //! stl conformance
      inline iterator end() const {return iterator(*this, false);}
      //! stl conformance
      inline size_t size() const {return ipow(3, Dim);}
    protected:
      //! locations of this domain
      const std::array<int, Dim> origin;
    };

    /* ---------------------------------------------------------------------- */
    /**
     * Periodic image iterator for easy access to how many images have to be
     * added for ghost atoms.
     */
    template <size_t Dim>
    class PeriodicImages {
    public:
      //! constructor
      PeriodicImages(const std::array<int, Dim> & origin,
                     const std::array<int, Dim> & nrepetitions,
                     const size_t & ntot)
        : origin{origin}, nrepetitions{nrepetitions}, ntot{ntot} {};
      //! copy constructor
      PeriodicImages(const PeriodicImages & other) = default;
      //! assignment operator
      PeriodicImages & operator=(const PeriodicImages & other) = default;
      ~PeriodicImages() = default;

      //! iterators over `` dereferences to cell coordinates
      class iterator
      {
      public:
        using value_type = std::array<int, Dim>; //!< stl conformance
        using const_value_type = const value_type; //!< stl conformance
        using pointer = value_type*; //!< stl conformance
        using iterator_category = std::forward_iterator_tag;//!<stl conformance

        //! constructor
        iterator(const PeriodicImages & periodic_images, bool begin=true)
          : periodic_images{periodic_images},
            index{begin? 0: periodic_images.size()} {}

        ~iterator() {};
        //! dereferencing
        value_type operator*() const {
          std::array<int, Dim> retval{{0}};
          int factor{1};
          for (int i = Dim-1; i >=0; --i) {
            retval[i] = this->index/factor%this->periodic_images.nrepetitions[i]
              + this->periodic_images.origin[i];
            if (i != 0 ) {
              factor *= this->periodic_images.nrepetitions[i];
            }
          }
          return retval;
        };
        //! pre-increment
        iterator & operator++() {this->index++; return *this;}
        //! inequality
        inline bool operator!=(const iterator & other) const {
          return this->index != other.index;
        };

      protected:
        const PeriodicImages & periodic_images; //!< ref to periodic images
        size_t index; //!< index of currect pointed-to pixel
      };
      //! stl conformance
      inline iterator begin() const {return iterator(*this);}
      //! stl conformance
      inline iterator end() const {return iterator(*this, false);}
      //! stl conformance
      inline size_t size() const {return this->ntot;}
    protected:
      const std::array<int, Dim> origin; //!< minimum repetitions
      const std::array<int, Dim> nrepetitions; //!< repetitions in each dimension
      const size_t ntot;
    };

    /* ---------------------------------------------------------------------- */
    /**
     * Mesh bounding coordinates iterator for easy access to the corners of the
     * mesh for evaluating the multipliers necessary to build necessary periodic
     * images, depending on periodicity.
     */
    template <size_t Dim>
    class MeshBounds {
    public:
      //! constructor
      MeshBounds(const std::array<double, 2*Dim> & extent)
        : extent{extent} {};
      //! copy constructor
      MeshBounds(const MeshBounds & other) = default;
      //! assignment operator
      MeshBounds & operator=(const MeshBounds & other) = default;
      ~MeshBounds() = default;

      //! iterators over `` dereferences to mesh bound coordinate
      class iterator
      {
      public:
        using value_type = std::array<double, Dim>; //!< stl conformance
        using const_value_type = const value_type; //!< stl conformance
        using pointer = value_type*; //!< stl conformance
        using iterator_category = std::forward_iterator_tag;//!<stl conformance

        //! constructor
        iterator(const MeshBounds & mesh_bounds, bool begin=true)
          : mesh_bounds{mesh_bounds},
            index{begin? 0: mesh_bounds.size()} {}
        //! destructor
        ~iterator() {};
        //! dereferencing
        value_type operator*() const {
          std::array<double, Dim> retval{{0}};
          constexpr int size{2};
          for (size_t i{0}; i < Dim; ++i) {
            int idx = (this->index/ipow(size,i))%size * Dim + i;
            retval[i] = this->mesh_bounds.extent[idx];
          }
          return retval;
        };
        //! pre-increment
        iterator & operator++() {this->index++; return *this;}
        //! inequality
        inline bool operator!=(const iterator & other) const {
          return this->index != other.index;
        };

      protected:
        const MeshBounds & mesh_bounds; //!< ref to periodic images
        size_t index; //!< index of currect pointed-to voxel
      };
      //! stl conformance
      inline iterator begin() const {return iterator(*this);}
      //! stl conformance
      inline iterator end() const {return iterator(*this, false);}
      //! stl conformance
      inline size_t size() const {return ipow(2, Dim);}
    protected:
      const std::array<double, 2*Dim> extent; //!< repetitions in each dimension
    };

    /* ---------------------------------------------------------------------- */
    //! get dimension dependent neighbour indices (surrounding cell and the cell
    //! itself
    template<size_t Dim, class Container_t>
    std::vector<size_t> get_neighbours(const int current_atom_index,
                                       const std::array<int, Dim> & ccoord,
                                       const Container_t & boxes) {
      std::vector<size_t> neighbours;
      for (auto && s: Stencil<Dim>{ccoord}) {
        for (const auto & neigh : boxes[s]) {
          // avoid adding the current i atom to the neighbour list
          if (neigh != current_atom_index) {
            neighbours.push_back(neigh);
          }
        }
      }
      return neighbours;
    }

    /* ---------------------------------------------------------------------- */
    //! get the cell index for a position
    template<class Vector_t>
    decltype(auto) get_box_index(const Vector_t & position,
                                 const double & rc) {

      auto constexpr dimension{Vector_t::SizeAtCompileTime};

      std::array<int, dimension> nidx{};
      for (auto dim{0}; dim < dimension; ++dim) {
        auto val = position(dim);
        nidx[dim] = int(std::floor(val / rc));
      }
      return nidx;
    }

    /* ---------------------------------------------------------------------- */
    //! get the linear index of a voxel in a given grid
    template <size_t Dim>
    constexpr Dim_t get_index(const std::array<int, Dim> & sizes,
                              const std::array<int, Dim> & ccoord) {
      Dim_t retval{0};
      Dim_t factor{1};
      for (Dim_t i = Dim-1; i >= 0; --i) {
        retval += ccoord[i] * factor;
        if (i != 0) {
          factor *= sizes[i];
        }
      }
      return retval;
    }

<<<<<<< HEAD
    /* ---------------------------------------------------------------------- */
    //! get the dim-index array from a linear index
    /*
     * ================================
     * EOL not used, should be deleted
     * ================================
     */
    template <size_t Dim>
    constexpr std::array<int, Dim>
    get_ccoord(const std::array<int, Dim> & sizes,
               const std::array<int, Dim> & origin, int index) {
      std::array<int, Dim> retval{{0}};
      int factor{1};
      for (size_t i = Dim-1; i >= 0; --i) {
        retval[i] = index / factor%sizes[i] + origin[i];
        if (i != 0 ) {
          factor *= sizes[i];
        }
      }
      return retval;
    }
=======

>>>>>>> 014ea8fe

    /* ---------------------------------------------------------------------- */
    //! test if position inside
    template <int Dim>
    bool position_in_bounds(const Eigen::Matrix<double, Dim, 1> & min,
                            const Eigen::Matrix<double, Dim, 1> & max,
                            const Eigen::Matrix<double, Dim, 1> & pos) {

      auto pos_lower = pos.array() - min.array();
      auto pos_greater = pos.array() - max.array();

      // check if shifted position inside maximum mesh positions
      auto f_lt = (pos_lower.array() > 0.).all();
      auto f_gt = (pos_greater.array() < 0.).all();

      if (f_lt and f_gt) {
        return true;
      } else {
        return false;
      }
    }

    /* ---------------------------------------------------------------------- */
    /**
     * storage for cell coordinates of atoms depending on the number of
     * dimensions
     */
    template<int Dim>
    class IndexContainer
    {
    public:
      //! Default constructor
      IndexContainer() = delete;

      //! Constructor with size
      IndexContainer(const std::array<int, Dim> & nboxes)
        : nboxes{nboxes} {
        auto ntot = std::accumulate(nboxes.begin(), nboxes.end(),
                                    1, std::multiplies<int>());
        data.resize(ntot);
      }

      //! Copy constructor
      IndexContainer(const IndexContainer &other) = delete;
      //! Move constructor
      IndexContainer(IndexContainer &&other) = delete;
      //! Destructor
      ~IndexContainer(){};
      //! Copy assignment operator
      IndexContainer& operator=(const IndexContainer &other) = delete;
      //! Move assignment operator
      IndexContainer& operator=(IndexContainer &&other) = default;
      //! brackets operator
      std::vector<int> & operator[](const std::array<int, Dim>& ccoord) {
        auto index = get_index(this->nboxes, ccoord);
        return data[index];
      }

      const std::vector<int> & operator[](const std::array<int,
                                          Dim>& ccoord) const {
        auto index = get_index(this->nboxes, ccoord);
        return this->data[index];
      }

    protected:
      //! a vector of atom indices for every box
      std::vector<std::vector<int>> data{};
      //! number of boxes in each dimension
      std::array<int, Dim> nboxes{};
    private:
    };
  }  // internal

  /* ---------------------------------------------------------------------- */
  /**
   * Adaptor that increases the MaxOrder of an existing StructureManager. This
   * means, if the manager does not have a neighbourlist, it is created, if it
   * exists, triplets, quadruplets, etc. lists are created.
   */
  template <class ManagerImplementation>
  class AdaptorNeighbourList: public
  StructureManager<AdaptorNeighbourList<ManagerImplementation>>
  {
  public:
    using Base = StructureManager<AdaptorNeighbourList<ManagerImplementation>>;
    using Parent =
      StructureManager<AdaptorNeighbourList<ManagerImplementation>>;
    using traits = StructureManager_traits<AdaptorNeighbourList>;
    using AtomRef_t = typename ManagerImplementation::AtomRef_t;
    using Vector_ref = typename Parent::Vector_ref;
    using Vector_t = typename Parent::Vector_t;
    using Positions_ref = Eigen::Map<Eigen::Matrix<double, traits::Dim,
                                                   Eigen::Dynamic>>;
    using AtomTypes_ref = Eigen::Map<Eigen::Matrix<int, 1, Eigen::Dynamic>>;

    static_assert(traits::MaxOrder == 2,
                  "ManagerImplementation needs an atom list "
                  " and can only build a neighbour list (pairs).");

    //! Default constructor
    AdaptorNeighbourList() = delete;

    /**
     * Constructs a full neighbourhood list from a given manager and cut-off
     * radius or extends an existing neighbourlist to the next order
     */
    AdaptorNeighbourList(ManagerImplementation & manager, double cutoff);

    //! Copy constructor
    AdaptorNeighbourList(const AdaptorNeighbourList & other) = delete;

    //! Move constructor
    AdaptorNeighbourList(AdaptorNeighbourList && other) = default;

    //! Destructor
    virtual ~AdaptorNeighbourList() = default;

    //! Copy assignment operator
    AdaptorNeighbourList &
    operator=(const AdaptorNeighbourList & other) = delete;

    //! Move assignment operator
    AdaptorNeighbourList & operator=(AdaptorNeighbourList && other) = default;

    /**
     * Updates just the adaptor assuming the underlying manager was
     * updated. this function invokes building either the neighbour list or to
     * make triplets, quadruplets, etc. depending on the MaxOrder
     */
    void update();

    //! Updates the underlying manager as well as the adaptor
    template<class ... Args>
    void update(Args&&... arguments);

    //! Returns cutoff radius of the neighbourhood manager
    inline double get_cutoff() const {return this->cutoff;}

    /**
     * Returns the linear indices of the clusters (whose atom indices are stored
     * in counters). For example when counters is just the list of atoms, it
     * returns the index of each atom. If counters is a list of pairs of indices
     * (i.e. specifying pairs), for each pair of indices i,j it returns the
     * number entries in the list of pairs before i,j appears.
     */
    template<size_t Order>
    inline size_t get_offset_impl(const std::array<size_t, Order>
                                  & counters) const;

    //! Returns the number of clusters of size cluster_size
    inline size_t get_nb_clusters(size_t cluster_size) const {
      switch (cluster_size) {
      case traits::MaxOrder: {
        return this->neighbours.size();
        break;
      }
      default:
        return this->manager.get_nb_clusters(cluster_size);
        break;
      }
    }

    //! Returns number of clusters of the original manager
    inline size_t get_size() const {
      return this->manager.get_size();
    }

    //! total number of atoms used for neighbour list, including ghosts
    inline size_t get_size_with_ghosts() const{
      return this->n_i_atoms+this->n_j_atoms;
    }

    //! Returns position of an atom with index atom_index
    inline Vector_ref get_position(const size_t & atom_index) {
      if (atom_index < n_i_atoms) {
        return this->manager.get_position(atom_index);
      } else {
        return this->get_ghost_position(atom_index - this->n_i_atoms);
      }
    }

    //! ghost positions are only available for MaxOrder == 2
    inline Vector_ref get_ghost_position(const size_t & atom_index) {
      auto p = this->get_ghost_positions();
      auto * xval{p.col(atom_index).data()};
      return Vector_ref(xval);
    }

    inline Positions_ref get_ghost_positions() {
      return Positions_ref(this->ghost_positions.data(), traits::Dim,
                           this->ghost_positions.size() / traits::Dim);
    }

    //! ghost types are only available for MaxOrder=2
    inline int & get_ghost_type(const size_t & atom_index) {
      auto p = this->get_ghost_types();
      return p(atom_index);
    }

    //! provides access to the atomic types of ghost atoms
    inline AtomTypes_ref get_ghost_types() {
      AtomTypes_ref val(this->ghost_types.data(), 1, this->ghost_types.size());
      return val;
    }


    //! Returns position of the given atom object (useful for users)
    inline Vector_ref get_position(const AtomRef_t & atom) {
      return this->manager.get_position(atom.get_index());
    }

    //! EOL: OBSOLETE, should be deleted, during merging of structure managers
    template<size_t Order, size_t Layer>
    inline Vector_ref get_neighbour_position(const ClusterRefKey<Order, Layer>
                                             & cluster) {
      static_assert(Order > 1,
                    "Only possible for Order > 1.");
      static_assert(Order <= traits::MaxOrder,
                    "this implementation should only work up to MaxOrder.");

      return this->get_position(cluster.back());
    }

    /**
     * Returns the id of the index-th (neighbour) atom of the cluster that is
     * the full structure/atoms object, i.e. simply the id of the index-th atom
     */
    inline int get_cluster_neighbour(const Parent& /*parent*/,
                                     size_t index) const {
      return this->manager.get_cluster_neighbour(this->manager, index);
    }

    //! Returns the id of the index-th neighbour atom of a given cluster
    template<size_t Order, size_t Layer>
    inline int get_cluster_neighbour(const ClusterRefKey<Order, Layer>
                                     & cluster,
                                     size_t index) const {
      static_assert(Order < traits::MaxOrder,
                    "this implementation only handles up to traits::MaxOrder");

      // necessary helper construct for static branching
      using IncreaseHelper_t =
        internal::IncreaseHelper<Order == (traits::MaxOrder-1)>;

      if (Order < (traits::MaxOrder-1)) {
        return IncreaseHelper_t::get_cluster_neighbour(this->manager, cluster,
                                                       index);
      } else {
        auto && offset = this->offsets[cluster.get_cluster_index(Layer)];
        return this->neighbours[offset + index];
      }
    }

    //! Returns atom type given an atom index, also works for ghost atoms
    inline int get_atom_type(const size_t & atom_index) {
      if (atom_index < this->n_i_atoms) {
        return this->manager.get_atom_type(atom_index);
      } else {
        return this->get_ghost_type(atom_index - this->n_i_atoms);
      }
    }

    //! Returns the number of neighbors of a given cluster
    template<size_t Order, size_t Layer>
    inline size_t get_cluster_size(const ClusterRefKey<Order, Layer>
                                   & cluster) const {

      static_assert(Order < traits::MaxOrder,
                    "this implementation handles only the respective MaxOrder");

      if (Order < (traits::MaxOrder-1)) {
        return this->manager.get_cluster_size(cluster);
      } else {
        auto access_index = cluster.get_cluster_index(Layer);
        return nb_neigh[access_index];
      }
    }

  protected:
    /* ---------------------------------------------------------------------- */
    /**
     * This function, including the storage of ghost atom positions is
     * necessary, because the underlying manager is not known at this
     * layer. Therefore we can not add positions to the existing array, but have
     * to add positions to a ghost array. This also means, that the get_position
     * function will need to branch, depending on the atom_index > n_i_atoms and
     * offset with n_j_atoms to access ghost positions.
     */
    inline void add_ghost_atom(const int & atom_index,
                               const Vector_t & position,
                               const int & atom_type) {
      this->ghost_atom_indices.push_back(atom_index);
      this->ghost_types.push_back(atom_type);
      for (auto dim{0}; dim < traits::Dim; ++dim) {
        this->ghost_positions.push_back(position(dim));
      }
      this->n_j_atoms++;
    }

    //! Extends the list containing the number of neighbours with a 0
    inline void add_entry_number_of_neighbours() {
      this->nb_neigh.push_back(0);
    }

    //! Adds a given atom index as new cluster neighbour
    inline void add_neighbour_of_cluster(const int atom_index) {
      //! adds `atom_index` to neighbours
      this->neighbours.push_back(atom_index);
      //! increases the number of neighbours
      this->nb_neigh.back()++;
    }

    //! Sets the correct offsets for accessing neighbours
    inline void set_offsets() {
      auto n_tuples{nb_neigh.size()};
      this->offsets.reserve(n_tuples);
      this->offsets.resize(1);
      for (size_t i{0}; i < n_tuples; ++i) {
        this->offsets.emplace_back(this->offsets[i] + this->nb_neigh[i]);
      }
    }

    /* ---------------------------------------------------------------------- */
    //! full neighbour list with linked cell algorithm
    void make_full_neighbour_list();

    /* ---------------------------------------------------------------------- */
    //! reference to underlying structure manager
    ManagerImplementation & manager;

    //! Cutoff radius for neighbour list
    const double cutoff;

    //! Stores additional atom indices of current Order (only ghost atoms)
    std::vector<size_t> ghost_atom_indices{};

    //! Stores the number of neighbours for every atom
    std::vector<size_t> nb_neigh{};

    //! Stores all neighbours (atomic indices) in a list in sequence of atoms
    std::vector<size_t> neighbours{};

    //! Stores the offset for each atom to accessing `neighbours`, this variable
    //! provides the entry point in the neighbour list, `nb_neigh` the number
    //! from the entry point
    std::vector<size_t> offsets{};

<<<<<<< HEAD
    //! number of i atoms, i.e. centers from underlying manager
    size_t n_i_atoms{};

=======
    size_t cluster_counter{0};

    //! number of i atoms, i.e. centers
    size_t n_i_atoms;
>>>>>>> 014ea8fe
    /**
     * number of ghost atoms (given by periodicity) filled during full
     * neighbourlist build
     */
    size_t n_j_atoms;

    //! ghost atom positions
    std::vector<double> ghost_positions{};

    //! ghost atom type
    std::vector<int> ghost_types{};
  private:
  };

  /* ---------------------------------------------------------------------- */
  //! Constructor of the pair list manager
  template <class ManagerImplementation>
  AdaptorNeighbourList<ManagerImplementation>::
  AdaptorNeighbourList(ManagerImplementation & manager, double cutoff):
    manager{manager},
    cutoff{cutoff},
    ghost_atom_indices{},
    nb_neigh{},
    offsets{},
    n_i_atoms{manager.get_size()},
    n_j_atoms{0}
  {
<<<<<<< HEAD
    if (traits::MaxOrder < 1) {
      throw std::runtime_error("No atom list in manager.");
    }
    // reset number of center atoms and initialize number of ghosts
    n_i_atoms = this->manager.get_size();
    n_j_atoms = 0;
=======
    static_assert(not(traits::MaxOrder < 1),
                  "No atom list in manager");
>>>>>>> 014ea8fe
  }

  /* ---------------------------------------------------------------------- */
  /**
   * build a neighbour list based on atomic positions, types and indices, in the
   * following the needed data structures are initialized, after construction,
   * this function must be called to invoke the neighbour list algorithm
   */
  template <class ManagerImplementation>
  void AdaptorNeighbourList<ManagerImplementation>::update() {
    // initialize necessary data structure
    this->nb_neigh.resize(0);
    this->offsets.resize(0);
    this->neighbours.resize(0);
    this->ghost_types.resize(0);
    // actual call for building the neighbour list
    this->make_full_neighbour_list();
  }

  /* ---------------------------------------------------------------------- */
  /**
   * Builds full neighbour list. Triclinicity is accounted for. The general idea
   * is to anchor a mesh at the origin of the supplied cell (assuming it is at
   * the origin). Then the mesh is extended into space until it is as big as the
   * maximum cell coordinate plus one cutoff in each direction. This mesh has
   * boxes of size ``cutoff``. Depending on the periodicity of the mesh, ghost
   * atoms are added by shifting all i-atoms by the cell vectors corresponding
   * to the desired periodicity. All i-atoms and the ghost atoms are then sorted
   * into the respective boxes of the cartesian mesh and a stencil anchored at
   * the box of the i-atoms is used to build the atom neighbourhoods from the 9
   * (2d) or 27 (3d) boxes, which is checked for the neighbourhood. Correct
   * periodicity is ensured by the placement of the ghost atoms. The resulting
   * neighbourlist is full and not strict.
   */
  template <class ManagerImplementation>
  void AdaptorNeighbourList<ManagerImplementation>::make_full_neighbour_list() {
    using Vector_t = Eigen::Matrix<double, traits::Dim, 1>;

<<<<<<< HEAD
    // short hands for variable
    const auto dim{traits::Dim};
=======
    //! short hands for variable
    constexpr auto dim{traits::Dim};

>>>>>>> 014ea8fe
    auto cell{this->manager.get_cell()};
    double cutoff{this->cutoff};

    std::array<int, dim> nboxes_per_dim{};

    // vector for storing the atom indices of each box
    std::vector<std::vector<int>> atoms_in_box{};

<<<<<<< HEAD
    // minimum/maximum coordinate of mesh for neighbour list; depends on cell
    // triclinicity and cutoff, coordinates of the mesh are relative to the
    // origin of the given cell.
    Vector_t mesh_min(dim);
    Vector_t mesh_max(dim);

    mesh_min.setZero();
    mesh_max.setZero();

    // max and min multipliers for number of cells in mesh per dimension in
    // units of cell vectors
    std::array<int, dim> m_min;
    std::array<int, dim> m_max;
=======
    /**
     * minimum/maximum coordinate of mesh for neighbour list; depends on cell
     * triclinicity and cutoff, coordinates of the mesh are relative to the
     * origin of the given cell.
     */
    Vector_t mesh_min{Vector_t::Zero()};
    Vector_t mesh_max{Vector_t::Zero()};

    /**
     * max and min multipliers for number of cells in mesh per dimension in
     * units of cell vectors
     */
    std::array<int, dim> m_min{};
    std::array<int, dim> m_max{};
>>>>>>> 014ea8fe

    // Mesh related stuff for neighbour boxes. Calculate min and max of the mesh
    // in cartesian coordinates and relative to the cell origin.  mesh_min is
    // the origin of the mesh; mesh_max is the maximum coordinate of the mesh;
    // nboxes_per_dim is the number of mesh boxes in each dimension, not to be
    // confused with the number of cells to ensure periodicity
    for (auto i{0}; i < dim; ++i) {
      auto min_coord = std::min(0., cell.row(i).minCoeff());
      auto max_coord = std::max(0., cell.row(i).maxCoeff());

      // minimum is given by -cutoff and a delta to avoid ambiguity during cell
      // sorting of atom position e.g. at x = (0,0,0).
      auto epsilon = 0.25 * cutoff;
      mesh_min[i] = min_coord - cutoff - epsilon;
      auto lmesh = std::fabs(mesh_min[i]) + max_coord + cutoff;
      int n = std::ceil(lmesh / cutoff);
      auto lmax = n * cutoff - std::fabs(mesh_min[i]);
      mesh_max[i] = lmax;
      nboxes_per_dim[i] = n;
    }

<<<<<<< HEAD
    // Periodicity related multipliers. Now the mesh coordinates are calculated
    // in units of cell vectors. m_min and m_max give the number of repetitions
    // of the cell in each cell vector direction
    int ncorners = internal::ipow(2, dim);
    Eigen::MatrixXd xpos(dim, ncorners);
=======
    /**
     * Periodicity related multipliers. Now the mesh coordinates are calculated
     * in units of cell vectors. m_min and m_max give the number of repetitions
     * of the cell in each cell vector direction
     */
    constexpr int ncorners = internal::ipow(2, dim);
    Eigen::Matrix<double, dim, ncorners> xpos{};
>>>>>>> 014ea8fe
    std::array<double, dim*2> mesh_bounds{};
    for (auto i{0}; i < dim; ++i) {
      mesh_bounds[i] = mesh_min[i];
      mesh_bounds[i+dim] = mesh_max[i];
    }

    // Get the mesh bounds to solve for the multiplicators
    int n{0};
    for (auto && coord : internal::MeshBounds<dim>{mesh_bounds}) {
      xpos.col(n) = Eigen::Map<Eigen::Matrix<double, dim, 1>> (coord.data());
      n++;
    }
<<<<<<< HEAD
    // solve for all multipliers
    auto multiplicator = cell.ldlt().solve(xpos);
=======
    //! solve for all multipliers
    auto multiplicator{cell.ldlt().solve(xpos).eval()};
>>>>>>> 014ea8fe
    auto xmin = multiplicator.rowwise().minCoeff();
    auto xmax = multiplicator.rowwise().maxCoeff();

    for (auto i{0}; i < dim; ++i) {
      // +/- 1 because of the "zero" cell, the cell itself
      m_min[i] = std::floor(xmin(i)) - 1;
      m_max[i] = std::ceil(xmax(i)) + 1;
    }

    // TODO possible future optimization for cells large triclinicity: use
    // triclinic coordinates and explicitly check for the 'skin' around the cell
    // and rotate the cell to have the lower triangular form
    std::array<int, dim> periodic_max{};
    std::array<int, dim> periodic_min{};
    std::array<int, dim> repetitions{};
    auto periodicity = this->manager.get_periodic_boundary_conditions();
    size_t ntot{1};

    // calculate number of actual repetitions of cell, depending on periodicity
    for (auto i{0}; i < dim; ++i) {
      if (periodicity[i]) {
        periodic_max[i] = m_max[i];
        periodic_min[i] = m_min[i];
      } else {
        periodic_max[i] = 0;
        periodic_min[i] = 0;
      }
      auto nrep_in_dim = -periodic_min[i] + periodic_max[i] + 1;
      repetitions[i] = nrep_in_dim;
      ntot *= nrep_in_dim;
    }

    // generate ghost atom indices and positions
    for (auto atom : this->get_manager()) {

      auto pos = atom.get_position();
      auto atom_type = atom.get_atom_type();

      for (auto && p_image : internal::PeriodicImages<dim>
        {periodic_min, repetitions, ntot}) {

        int ncheck{0};
        for (auto i{0}; i < dim; ++i) ncheck += std::abs(p_image[i]);

        // exclude cell itself
        if(ncheck > 0) {
          Vector_t pos_ghost = pos;

          for (auto i{0}; i < dim; ++i) {
            pos_ghost += cell.col(i) * p_image[i];
          }

          auto flag_inside =
            internal::position_in_bounds(mesh_min, mesh_max, pos_ghost);

          if (flag_inside) {
            // next atom index is size, since start is at index = 0
            auto new_atom_index = this->get_size_with_ghosts();
            this->add_ghost_atom(new_atom_index, pos_ghost, atom_type);
          }
        }
      }
    }

    // neighbour boxes
    internal::IndexContainer<dim> atom_id_cell{nboxes_per_dim};

    // sorting i-atoms into boxes
    for (size_t i{0}; i < this->n_i_atoms; ++i) {
      Vector_t pos = this->get_position(i);
      Vector_t dpos = pos - mesh_min;
      auto idx = internal::get_box_index(dpos, cutoff);
      atom_id_cell[idx].push_back(i);
    }

    // sorting ghost atoms into boxes
    for (size_t i{0}; i < this->n_j_atoms; ++i) {
      Vector_t ghost_pos = this->get_ghost_position(i);
      Vector_t dpos = ghost_pos - mesh_min;
      auto idx  = internal::get_box_index(dpos, cutoff);
      auto ghost_atom_index = i + this->n_i_atoms;
      atom_id_cell[idx].push_back(ghost_atom_index);
    }

    // go through all atoms and build neighbour list
    int offset{0};
    for (size_t i{0}; i < this->n_i_atoms; ++i) {
      int nneigh{0};
      Vector_t pos = this->get_position(i);
      Vector_t dpos = pos - mesh_min;
      auto idx = internal::get_box_index(dpos, cutoff);
      auto current_j_atoms = internal::get_neighbours(i, idx, atom_id_cell);

      for (auto j : current_j_atoms) {
        this->neighbours.push_back(j);
        nneigh++;
      }
      this->nb_neigh.push_back(nneigh);
      this->offsets.push_back(offset);
      offset += nneigh;
    }

    // get cluster indices and fill them up in the first order
    auto & atom_cluster_indices{std::get<0>(this->cluster_indices_container)};
    auto & pair_cluster_indices{std::get<1>(this->cluster_indices_container)};
    atom_cluster_indices.fill_sequence();
    pair_cluster_indices.fill_sequence();
  }

  /* ---------------------------------------------------------------------- */
  /**
   * Returns the linear indices of the clusters (whose atom indices
   * are stored in counters). For example when counters is just the list
   * of atoms, it returns the index of each atom. If counters is a list of pairs
   * of indices (i.e. specifying pairs), for each pair of indices i,j it returns
   * the number entries in the list of pairs before i,j appears.
   */
  template<class ManagerImplementation>
  template<size_t Order>
  inline size_t AdaptorNeighbourList<ManagerImplementation>::
  get_offset_impl(const std::array<size_t, Order> & counters) const {
    // The static assert with <= is necessary, because the template parameter
    // ``Order`` is one Order higher than the MaxOrder at the current
    // level. The return type of this function is used to build the next Order
    // iteration.
    static_assert(Order <= traits::MaxOrder,
                  "this implementation handles only up to the respective"
                  " MaxOrder");
    return this->offsets[counters.front()];
  }
}  // rascal

#endif /* ADAPTOR_NEIGHBOUR_LIST_H */<|MERGE_RESOLUTION|>--- conflicted
+++ resolved
@@ -332,31 +332,6 @@
       return retval;
     }
 
-<<<<<<< HEAD
-    /* ---------------------------------------------------------------------- */
-    //! get the dim-index array from a linear index
-    /*
-     * ================================
-     * EOL not used, should be deleted
-     * ================================
-     */
-    template <size_t Dim>
-    constexpr std::array<int, Dim>
-    get_ccoord(const std::array<int, Dim> & sizes,
-               const std::array<int, Dim> & origin, int index) {
-      std::array<int, Dim> retval{{0}};
-      int factor{1};
-      for (size_t i = Dim-1; i >= 0; --i) {
-        retval[i] = index / factor%sizes[i] + origin[i];
-        if (i != 0 ) {
-          factor *= sizes[i];
-        }
-      }
-      return retval;
-    }
-=======
-
->>>>>>> 014ea8fe
 
     /* ---------------------------------------------------------------------- */
     //! test if position inside
@@ -704,16 +679,10 @@
     //! from the entry point
     std::vector<size_t> offsets{};
 
-<<<<<<< HEAD
+    size_t cluster_counter{0};
+
     //! number of i atoms, i.e. centers from underlying manager
-    size_t n_i_atoms{};
-
-=======
-    size_t cluster_counter{0};
-
-    //! number of i atoms, i.e. centers
     size_t n_i_atoms;
->>>>>>> 014ea8fe
     /**
      * number of ghost atoms (given by periodicity) filled during full
      * neighbourlist build
@@ -741,17 +710,8 @@
     n_i_atoms{manager.get_size()},
     n_j_atoms{0}
   {
-<<<<<<< HEAD
-    if (traits::MaxOrder < 1) {
-      throw std::runtime_error("No atom list in manager.");
-    }
-    // reset number of center atoms and initialize number of ghosts
-    n_i_atoms = this->manager.get_size();
-    n_j_atoms = 0;
-=======
     static_assert(not(traits::MaxOrder < 1),
                   "No atom list in manager");
->>>>>>> 014ea8fe
   }
 
   /* ---------------------------------------------------------------------- */
@@ -790,14 +750,9 @@
   void AdaptorNeighbourList<ManagerImplementation>::make_full_neighbour_list() {
     using Vector_t = Eigen::Matrix<double, traits::Dim, 1>;
 
-<<<<<<< HEAD
     // short hands for variable
-    const auto dim{traits::Dim};
-=======
-    //! short hands for variable
     constexpr auto dim{traits::Dim};
 
->>>>>>> 014ea8fe
     auto cell{this->manager.get_cell()};
     double cutoff{this->cutoff};
 
@@ -806,36 +761,16 @@
     // vector for storing the atom indices of each box
     std::vector<std::vector<int>> atoms_in_box{};
 
-<<<<<<< HEAD
     // minimum/maximum coordinate of mesh for neighbour list; depends on cell
     // triclinicity and cutoff, coordinates of the mesh are relative to the
     // origin of the given cell.
-    Vector_t mesh_min(dim);
-    Vector_t mesh_max(dim);
-
-    mesh_min.setZero();
-    mesh_max.setZero();
+    Vector_t mesh_min{Vector_t::Zero()};
+    Vector_t mesh_max{Vector_t::Zero()};
 
     // max and min multipliers for number of cells in mesh per dimension in
     // units of cell vectors
-    std::array<int, dim> m_min;
-    std::array<int, dim> m_max;
-=======
-    /**
-     * minimum/maximum coordinate of mesh for neighbour list; depends on cell
-     * triclinicity and cutoff, coordinates of the mesh are relative to the
-     * origin of the given cell.
-     */
-    Vector_t mesh_min{Vector_t::Zero()};
-    Vector_t mesh_max{Vector_t::Zero()};
-
-    /**
-     * max and min multipliers for number of cells in mesh per dimension in
-     * units of cell vectors
-     */
     std::array<int, dim> m_min{};
     std::array<int, dim> m_max{};
->>>>>>> 014ea8fe
 
     // Mesh related stuff for neighbour boxes. Calculate min and max of the mesh
     // in cartesian coordinates and relative to the cell origin.  mesh_min is
@@ -857,21 +792,11 @@
       nboxes_per_dim[i] = n;
     }
 
-<<<<<<< HEAD
     // Periodicity related multipliers. Now the mesh coordinates are calculated
     // in units of cell vectors. m_min and m_max give the number of repetitions
     // of the cell in each cell vector direction
-    int ncorners = internal::ipow(2, dim);
-    Eigen::MatrixXd xpos(dim, ncorners);
-=======
-    /**
-     * Periodicity related multipliers. Now the mesh coordinates are calculated
-     * in units of cell vectors. m_min and m_max give the number of repetitions
-     * of the cell in each cell vector direction
-     */
     constexpr int ncorners = internal::ipow(2, dim);
     Eigen::Matrix<double, dim, ncorners> xpos{};
->>>>>>> 014ea8fe
     std::array<double, dim*2> mesh_bounds{};
     for (auto i{0}; i < dim; ++i) {
       mesh_bounds[i] = mesh_min[i];
@@ -884,13 +809,8 @@
       xpos.col(n) = Eigen::Map<Eigen::Matrix<double, dim, 1>> (coord.data());
       n++;
     }
-<<<<<<< HEAD
     // solve for all multipliers
-    auto multiplicator = cell.ldlt().solve(xpos);
-=======
-    //! solve for all multipliers
     auto multiplicator{cell.ldlt().solve(xpos).eval()};
->>>>>>> 014ea8fe
     auto xmin = multiplicator.rowwise().minCoeff();
     auto xmax = multiplicator.rowwise().maxCoeff();
 
