--- conflicted
+++ resolved
@@ -222,10 +222,7 @@
           }
         }
         this->data.resize(new_size);
-<<<<<<< HEAD
-=======
         this->data = 0;
->>>>>>> 17971d4c
       }
 
       //! Returns the number of elements with key that compares equivalent to
