/**
 * file   property_base.hh
 *
 * @author Till Junge <till.junge@epfl.ch>
 * @author Felix Musil <felix.musil@epfl.ch>
 *
 * @date   03 Aug 2018
 *
 * @brief implementation of non-templated base class for Properties, Properties
 *        are atom-, pair-, triplet-, etc-related values
 *
 * Copyright © 2018 Till Junge, Felix Musil, COSMO (EPFL), LAMMM (EPFL)
 *
 * Rascal is free software; you can redistribute it and/or
 * modify it under the terms of the GNU Lesser General Public License as
 * published by the Free Software Foundation, either version 3, or (at
 * your option) any later version.
 *
 * Rascal is distributed in the hope that it will be useful, but
 * WITHOUT ANY WARRANTY; without even the implied warranty of
 * MERCHANTABILITY or FITNESS FOR A PARTICULAR PURPOSE. See the GNU
 * Lesser General Public License for more details.
 *
 * You should have received a copy of the GNU Lesser General Public License
 * along with this software; see the file LICENSE. If not, write to the
 * Free Software Foundation, Inc., 59 Temple Place - Suite 330,
 * Boston, MA 02111-1307, USA.
 */

#ifndef SRC_STRUCTURE_MANAGERS_PROPERTY_BLOCK_SPARSE_HH_
#define SRC_STRUCTURE_MANAGERS_PROPERTY_BLOCK_SPARSE_HH_

#include "structure_managers/property_base.hh"
#include "structure_managers/cluster_ref_key.hh"

#include <unordered_map>
#include <set>
#include <list>
#include <map>
#include <algorithm>
#include <iterator>
#include <type_traits>

namespace rascal {

  namespace internal {

    /**
     * custom hash function for vector, list...
     * https://stackoverflow.com/questions/20511347/a-good-hash-function-for-a-vector
     * // NOLINT
     */
    template <class KeyType>
    struct Hash {
      using result_type = size_t;
      using argument_type = KeyType;
      result_type operator()(argument_type const & vec) const {
        result_type seed{vec.size()};
        for (const auto & i : vec) {
          seed ^= i + 0x9e3779b9 + (seed << 6) + (seed >> 2);
        }
        return seed;
      }
    };

    template <class K, class V>
    class InternallySortedKeyMap {
     public:
      using MyMap_t = std::map<K, V>;
      // using Map_t = std::unordered_map<K, std::array<int, 3>, Hash<K>>;
<<<<<<< HEAD
      using Map_t = std::map<K, std::array<int, 3>>;
=======
      using Map_t = std::map<K, std::tuple<int, int, int>>;
>>>>>>> fabc25c1
      using Data_t = Eigen::Array<typename V::value_type, Eigen::Dynamic, 1>;
      //! the data holder.
      Data_t data{};
      Map_t map{};

      // some member types
      using key_type = typename MyMap_t::key_type;
      using mapped_type = V;
      using value_type = std::pair<const K, mapped_type>;
      using size_type = typename MyMap_t::size_type;
      using reference = typename Eigen::Map<V>;
      using const_reference = typename Eigen::Map<const V>;

      // member typedefs provided through inheriting from std::iterator
      template <typename Value>
      class Iterator
          : public std::iterator<
                std::bidirectional_iterator_tag,
                std::pair<K, typename std::remove_const<Value>::type>> {
       public:
        using Self_t = Iterator<Value>;

        // to handle properly const and normal cases
        using It_t = typename std::conditional<std::is_const<Value>::value,
                                               typename Map_t::const_iterator,
                                               typename Map_t::iterator>::type;

        using MyData_t = typename std::conditional<std::is_const<Value>::value,
                                                   const Data_t, Data_t>::type;
        // Map<const Matrix> is already write-only so remove the const
        // which is used to determine the cv of the iterator
        using Value_t = typename std::remove_const<Value>::type;

        Iterator(MyData_t & data, It_t map_iterator)
            : data{data}, map_iterator{map_iterator} {}

        Self_t & operator++() {
          map_iterator++;
          // this->update_current_data();
          return *this;
        }
        Self_t operator++(int) {
          Self_t retval = *this;
          ++(*this);
          return retval;
        }
        std::pair<K, Value_t> operator*() const {
          auto && el{*this->map_iterator};
          auto && key{el.first};
          auto && pos{el.second};
          return std::make_pair(key, Value_t(&data[std::get<0>(pos)],
                          std::get<1>(pos), std::get<2>(pos)));
        }
        Self_t & operator--() {
          map_iterator--;
          // this->update_current_data();
          return *this;
        }
        Self_t operator--(int) {
          Self_t retval = *this;
          --(*this);
          return retval;
        }
        bool operator==(const Self_t & rhs) const {
          return map_iterator == rhs.map_iterator;
        }
        bool operator!=(const Self_t & rhs) const {
          return map_iterator != rhs.map_iterator;
        }

       protected:
        MyData_t & data;
        It_t map_iterator;
      };

      using iterator = Iterator<reference>;
      using const_iterator = Iterator<const const_reference>;

      iterator begin() noexcept { return iterator(data, map.begin()); }
      iterator end() noexcept { return iterator(data, map.end()); }

      const_iterator begin() const noexcept {
        return const_iterator(data, map.begin());
      }
      const_iterator end() const noexcept {
        return const_iterator(data, map.end());
      }

      //! Default constructor
      InternallySortedKeyMap() = default;

      //! Copy constructor
      InternallySortedKeyMap(const InternallySortedKeyMap & other) = default;

      //! Move constructor
      InternallySortedKeyMap(InternallySortedKeyMap && other) = default;

      //! Destructor
      ~InternallySortedKeyMap() = default;

      //! Copy assignment operator
      InternallySortedKeyMap &
      operator=(const InternallySortedKeyMap & other) = default;

      //! Move assignment operator
      InternallySortedKeyMap &
      operator=(InternallySortedKeyMap && other) = default;

      /**
       * Returns a reference to the mapped value of the element with key
       * equivalent to key. If no such element exists, an exception of type
       * std::out_of_range is thrown.
       * The elements of the key are sorted in ascending order.
       *
       */
      reference at(const key_type & key) {
        key_type skey{this->copy_sort(key)};
        auto & pos{this->map.at(skey)};
        return reference(&this->data[std::get<0>(pos)],
                          std::get<1>(pos), std::get<2>(pos));
      }
      const_reference at(const key_type & key) const {
        key_type skey{this->copy_sort(key)};
        auto & pos{this->map.at(skey)};
        return const_reference(&this->data[std::get<0>(pos)],
                          std::get<1>(pos), std::get<2>(pos));
      }
      //! access or insert specified element
      reference operator[](const key_type & key) {
        key_type skey{this->copy_sort(key)};
        auto & pos{this->map[skey]};
        return reference(&this->data[std::get<0>(pos)],
                          std::get<1>(pos), std::get<2>(pos));
      }
      const_reference operator[](const key_type & key) const {
        key_type skey{this->copy_sort(key)};
        auto & pos{this->map[skey]};
        return const_reference(&this->data[std::get<0>(pos)],
                          std::get<1>(pos), std::get<2>(pos));
      }
      template <typename Key_List>
      void resize(const Key_List & keys, const int & n_row, const int & n_col) {
        //using Array_t = typename Map_t::mapped_type;
        int new_size{0};
        for (auto & key : keys) {
          key_type skey{this->copy_sort(key)};
          if (this->map.count(skey) == 0) {
            this->map[skey] = std::make_tuple(new_size, n_row, n_col);
            new_size += static_cast<int>(n_row * n_col);
          }
        }
        this->data.resize(new_size);
        this->data = 0;
      }

      //! Returns the number of elements with key that compares equivalent to
      //! the specified argument, which is either 1 or 0 since this container
      //! does not allow duplicates.
      template <class Key>
      decltype(auto) count(const Key & key) {
        key_type skey{this->copy_sort(key)};
        return this->map.count(skey);
      }

      //! Erases all elements from the container. After this call, size()
      //! returns zero.
      void clear() noexcept {
        this->data.clear();
        this->map.clear();
      }

      /**
       * returns a vector of the valid keys of the map
       */
      std::vector<key_type> get_keys() const {
        std::vector<key_type> keys{};
        std::transform(this->map.begin(), this->map.end(),
                       std::back_inserter(keys), RetrieveKey());
        return keys;
      }

      /**
       * Normalize the whole vector
       */
      inline void normalize() {
        using ref = typename Eigen::Map<Eigen::VectorXd>;
        auto data_ref{ref(&data[0], data.size())};
        data_ref /= data_ref.norm();
      }

     private:
      /**
       * Functor to get a key from a map
       */
      struct RetrieveKey {
        template <typename T>
        typename T::first_type operator()(T keyValuePair) const {
          return keyValuePair.first;
        }
      };

      key_type copy_sort(const key_type & key) {
        key_type skey{key};
        if (key.size() > 1) {
          std::sort(skey.begin(), skey.end());
        }
        return skey;
      }

      key_type copy_sort(key_type && key) {
        key_type skey{key};
        if (key.size() > 1) {
          std::sort(skey.begin(), skey.end());
        }
        return skey;
      }
    };

  }  // namespace internal
  /* ---------------------------------------------------------------------- */
  /**
   * Typed ``property`` class definition, inherits from the base property class
   */
  template <typename Precision_t, size_t Order, size_t PropertyLayer,
            typename Key = std::vector<int>>
  class BlockSparseProperty : public PropertyBase {
   public:
    using Parent = PropertyBase;
    using Dense_t = Eigen::Matrix<Precision_t, Eigen::Dynamic, Eigen::Dynamic,
                                  Eigen::RowMajor>;
    using dense_ref_t = Eigen::Map<Dense_t>;
    using sizes_t = std::vector<size_t>;
    using Key_t = Key;
    using Keys_t = std::set<Key_t>;
    using keys_list_t = std::vector<std::set<Key_t>>;
    using InputData_t = internal::InternallySortedKeyMap<Key_t, Dense_t>;
    using Data_t = std::vector<InputData_t>;

    //! constructor
    BlockSparseProperty(StructureManagerBase & manager,
                        std::string metadata = "no metadata")
        : Parent{manager, 0, 0, Order, PropertyLayer, metadata} {}

    //! Default constructor
    BlockSparseProperty() = delete;

    //! Copy constructor
    BlockSparseProperty(const BlockSparseProperty & other) = delete;

    //! Move constructor
    BlockSparseProperty(BlockSparseProperty && other) = default;

    //! Destructor
    virtual ~BlockSparseProperty() = default;

    //! Copy assignment operator
    BlockSparseProperty & operator=(const BlockSparseProperty & other) = delete;

    //! Move assignment operator
    BlockSparseProperty & operator=(BlockSparseProperty && other) = default;

    /* ---------------------------------------------------------------------- */
    //! return runtime info about the stored (e.g., numerical) type
    const std::type_info & get_type_info() const final {
      return typeid(Precision_t);
    };

    //! Adjust size so that each center are accessible
    void resize() {
      auto order = this->get_order();
      auto new_size = this->base_manager.nb_clusters(order);
      this->values.resize(new_size);
      this->center_sizes.resize(new_size);
    }

    template <size_t CallerLayer>
    void initialize_to_zeros(const ClusterRefKey<Order, CallerLayer> & id,
                             Key_t & key) {
      auto && index{id.get_cluster_index(CallerLayer)};
      Dense_t mat = Dense_t::Zero(this->get_nb_row(), this->get_nb_col());
      this->values[index][key] = mat;
    }

    size_t size() const { return this->values.size(); }

    /**
     * clear all the content of the property
     */
    void clear() {
      this->values.clear();
      this->center_sizes.clear();
    }

    /* ---------------------------------------------------------------------- */
    //! Property accessor by cluster ref
    template <size_t CallerLayer>
    inline decltype(auto)
    operator[](const ClusterRefKey<Order, CallerLayer> & id) {
      static_assert(CallerLayer >= PropertyLayer,
                    "You are trying to access a property that does not exist at"
                    "this depth in the adaptor stack.");

      return this->operator[](id.get_cluster_index(CallerLayer));
    }

    //! Accessor for property by cluster index and return a sparse
    //! representation of the property associated to this cluster
    inline InputData_t & operator[](const size_t & index) {
      return this->values[index];
    }

    inline size_t get_dense_feature_size(const size_t & index) {
      auto keys = this->values[index].get_keys();
      return this->get_nb_comp() * keys.size();
    }

    //! Accessor for property by cluster index and return a dense
    //! representation of the property associated to this cluster
    template <size_t CallerLayer>
    inline Dense_t get_dense_row(const ClusterRefKey<Order, CallerLayer> & id) {
      static_assert(CallerLayer >= PropertyLayer,
                    "You are trying to access a property that does not exist at"
                    "this depth in the adaptor stack.");

      return this->get_dense_row(id.get_cluster_index(CallerLayer));
    }

    inline Dense_t get_dense_row(const size_t & index) {
      auto keys = this->values[index].get_keys();
      Dense_t feauture_row = Dense_t::Zero(this->get_nb_comp(), keys.size());
      size_t i_col{0};
      for (const auto & key : keys) {
        size_t i_row{0};
        for (int i_pos{0}; i_pos < this->values[index][key].size(); i_pos++) {
          feauture_row(i_row, i_col) = this->values[index][key](i_pos);
          i_row++;
        }
        i_col++;
      }
      return feauture_row;
    }

    inline Dense_t get_dense_rep() {
      auto n_center{this->get_nb_item()};
      Keys_t all_keys{};
      for (size_t i_center{0}; i_center < n_center; i_center++) {
        auto keys = this->values[i_center].get_keys();
        for (auto & key : keys) {
          all_keys.insert(key);
        }
      }
      Dense_t features =
          Dense_t::Zero(this->get_nb_comp() * all_keys.size(), n_center);

      for (size_t i_center{0}; i_center < n_center; i_center++) {
        int i_feat{0};
        for (const auto & key : all_keys) {
          if (this->values[i_center].count(key) == 1) {
            for (int i_pos{0}; i_pos < this->values[i_center][key].size();
                 i_pos++) {
              features(i_feat, i_center) = this->values[i_center][key](i_pos);
              i_feat++;
            }
          }
        }
      }
      return features;
    }

    //! Accessor for property by index for dynamically sized properties
    inline decltype(auto) operator()(const size_t & index) {
      return this->operator[](index);
    }

    template <size_t CallerLayer>
    inline decltype(auto)
    operator()(const ClusterRefKey<Order, CallerLayer> & id,
               const Key_t & key) {
      static_assert(CallerLayer >= PropertyLayer,
                    "You are trying to access a property that does not exist at"
                    "this depth in the adaptor stack.");

      return this->operator()(id.get_cluster_index(CallerLayer), key);
    }

    //! Accessor for property by index for dynamically sized properties
    inline dense_ref_t operator()(const size_t & index, const Key_t & key) {
      return dense_ref_t(&this->values[index].at(key)(0, 0),
                         this->values[index].at(key).rows(),
                         this->values[index].at(key).cols());
    }

    //! getter to the underlying data storage
    inline Data_t & get_raw_data() { return this->values; }
    //! get number of different distinct element in the property
    //! (typically the number of center)
    inline size_t get_nb_item() const { return this->values.size(); }

    /**
     * Accessor for last pushed entry for dynamically sized properties
     */
    inline decltype(auto) back() { return this->values.back(); }

    //! push back data associated to a new center atom
    inline void push_back(const InputData_t & ref) {
      for (const auto & element : ref) {
        const auto & value{element.second};
        if (value.size() != this->get_nb_comp()) {
          auto error{std::string("Size should match: ") +
                     std::to_string(value.size()) + std::string(" != ") +
                     std::to_string(this->get_nb_comp())};
          throw std::length_error(error);
        }
      }

      this->values.push_back(ref);

      size_t n_keys{0};
      for (const auto & element : ref) {
        n_keys++;
      }
      this->center_sizes.push_back(n_keys * this->get_nb_comp());
    }

    template <size_t CallerLayer>
    inline decltype(auto)
    get_keys(const ClusterRefKey<Order, CallerLayer> & id) const {
      static_assert(CallerLayer >= PropertyLayer,
                    "You are trying to access a property that does not exist at"
                    "this depth in the adaptor stack.");
      return this->values[id.get_cluster_index(CallerLayer)].get_keys();
    }

   protected:
    Data_t values{};  //!< storage for properties
    sizes_t center_sizes{};
  };

}  // namespace rascal

#endif  // SRC_STRUCTURE_MANAGERS_PROPERTY_BLOCK_SPARSE_HH_<|MERGE_RESOLUTION|>--- conflicted
+++ resolved
@@ -68,11 +68,7 @@
      public:
       using MyMap_t = std::map<K, V>;
       // using Map_t = std::unordered_map<K, std::array<int, 3>, Hash<K>>;
-<<<<<<< HEAD
-      using Map_t = std::map<K, std::array<int, 3>>;
-=======
       using Map_t = std::map<K, std::tuple<int, int, int>>;
->>>>>>> fabc25c1
       using Data_t = Eigen::Array<typename V::value_type, Eigen::Dynamic, 1>;
       //! the data holder.
       Data_t data{};
