/**
 * file   adaptor_strict.hh
 *
 * @author Till Junge <till.junge@altermail.ch>
 *
 * @date   04 Jun 2018
 *
 * @brief implements an adaptor for structure_managers, filtering
 * the original manager so that only neighbours that are strictly
 * within r_cut are retained
 *
 * Copyright © 2018 Till Junge, COSMO (EPFL), LAMMM (EPFL)
 *
 * librascal is free software; you can redistribute it and/or
 * modify it under the terms of the GNU General Public License as
 * published by the Free Software Foundation, either version 3, or (at
 * your option) any later version.
 *
 * librascal is distributed in the hope that it will be useful, but
 * WITHOUT ANY WARRANTY; without even the implied warranty of
 * MERCHANTABILITY or FITNESS FOR A PARTICULAR PURPOSE. See the GNU
 * General Public License for more details.
 *
 * You should have received a copy of the GNU General Public License
 * along with GNU Emacs; see the file COPYING. If not, write to the
 * Free Software Foundation, Inc., 59 Temple Place - Suite 330,
 * Boston, MA 02111-1307, USA.
 */


#ifndef ADAPTOR_STRICT_H
#define ADAPTOR_STRICT_H

#include "structure_managers/structure_manager.hh"
#include "structure_managers/property.hh"
#include "rascal_utility.hh"

namespace rascal {
  /*
   * forward declaration for traits
   */
  template <class ManagerImplementation>
  class AdaptorStrict;

  /*
   * specialisation of traits for strict adaptor
   */
  template <class ManagerImplementation>
  struct StructureManager_traits<AdaptorStrict<ManagerImplementation>> {

    constexpr static AdaptorTraits::Strict Strict{AdaptorTraits::Strict::yes};
    constexpr static bool HasDistances{true};
    constexpr static bool HasDirectionVectors{true};
    constexpr static int Dim{ManagerImplementation::traits::Dim};
    constexpr static size_t MaxOrder{ManagerImplementation::traits::MaxOrder};
    // TODO: Future optimisation: do not increase depth for atoms
    // (they are all kept anyways, so no duplication necessary).
    using LayerByOrder = typename
      LayerIncreaser<MaxOrder,
                     typename
                     ManagerImplementation::traits::LayerByOrder>::type;
  };

  /**
   * Adaptor that guarantees that only neighbours within the cutoff are
   * present. A neighbor manager could include some wiggle room and list
   * clusters with distances above the specified cutoff, this adaptor makes it
   * possible to get a list with only the clusters that have distances strictly
   * below the cutoff. This is also useful to extract managers with different
   * levels of truncation from a single, loose manager.
   *
   * This interface should be implemented by all managers with the trait
   * AdaptorTraits::Strict::yes
   */
  template <class ManagerImplementation>
  class AdaptorStrict: public
  StructureManager<AdaptorStrict<ManagerImplementation>>
  {
  public:
    using Parent =
      StructureManager<AdaptorStrict<ManagerImplementation>>;
    using Implementation_t = ManagerImplementation;
    using traits = StructureManager_traits<AdaptorStrict>;
    using AtomRef_t = typename ManagerImplementation::AtomRef_t;
    template <size_t Order>
    using ClusterRef_t =
      typename ManagerImplementation::template ClusterRef<Order>;
    using Vector_ref = typename Parent::Vector_ref;

    static_assert(traits::MaxOrder > 1,
                  "ManagerImlementation needs to handle pairs");

    //! Default constructor
    AdaptorStrict() = delete;

    /**
     * construct a strict neighbourhood list from a given manager. `cut-off`
     * specifies the strict cutoff radius. all clusters with distances above
     * this parameter will be skipped
     */
    AdaptorStrict(ManagerImplementation& manager, double cutoff);

    //! Copy constructor
    AdaptorStrict(const AdaptorStrict &other) = delete;

    //! Move constructor
    AdaptorStrict(AdaptorStrict &&other) = default;

    //! Destructor
    virtual ~AdaptorStrict() = default;

    //! Copy assignment operator
    AdaptorStrict& operator=(const AdaptorStrict &other) = delete;

    //! Move assignment operator
    AdaptorStrict& operator=(AdaptorStrict &&other) = default;

    //! update just the adaptor assuming the underlying manager was updated
    void update();

    //! update the underlying manager as well as the adaptor
    template<class ... Args>
    void update(Args&&... arguments);

    //! returns the (strict) cutoff for the adaptor
    inline double get_cutoff() const {return this->cutoff;}

    //! returns the distance between atoms in a given pair
    template <size_t Order, size_t Layer>
    inline const double & get_distance(const ClusterRefKey<Order, Layer> &
                                       pair) const {
      return this->distance[pair];
    }

    template <size_t Order, size_t Layer>
    inline double & get_distance(const ClusterRefKey<Order, Layer>& pair) {
      return this->distance[pair];
    }

    //! returns the direction vector between atoms in a given pair
    template <size_t Order, size_t Layer>
    inline const Vector_ref  get_direction_vector(const ClusterRefKey<Order, Layer> &
                                       pair) const {
      return this->dirVec[pair];
    }

    template <size_t Order, size_t Layer>
    inline Vector_ref  get_direction_vector(const ClusterRefKey<Order, Layer>& pair) {
      return this->dirVec[pair];
    }

    inline size_t get_nb_clusters(int cluster_size) const {
      return this->atom_indices[cluster_size-1].size();
    }

    inline size_t get_size() const {
      return this->get_nb_clusters(1);
    }

    inline Vector_ref get_position(const int & index) {
      return this->manager.get_position(index);
    }

    //! get atom_index of index-th neighbour of this cluster
    template<size_t Order, size_t Layer>
    inline int get_cluster_neighbour(const ClusterRefKey<Order, Layer>
                                     & cluster,
                                     int index) const {
      static_assert(Order <= traits::MaxOrder-1,
                    "this implementation only handles upto traits::MaxOrder");
      auto && offset = this->offsets[Order][cluster.get_cluster_index(Layer)];
      return this->atom_indices[Order][offset + index];
    }

    //! get atom_index of the index-th atom in manager
    inline int get_cluster_neighbour(const Parent& /*parent*/,
                                     size_t index) const {
      return this->atom_indices[0][index];
    }

    //! return atom type
    inline int & get_atom_type(const AtomRef_t& atom) {
      /**
       * careful, atom refers to our local index, for the manager, we need its
       * index:
       */
      auto && original_atom{this->atom_indices[0][atom.get_index()]};
      return this->manager.get_atom_type(original_atom);
    }

    //! return atom type
    inline const int & get_atom_type(const AtomRef_t& atom) const {
      // careful, atom refers to our local index, for the manager, we need its
      // index:
      auto && original_atom{this->atom_indices[0][atom.get_index()]};
      return this->manager.get_atom_type(original_atom);
    }

    //! Returns atom type given an atom index
    // TODO find how to return a reference and get a reference
    // from managerCenters. copies are made atm 
    inline int get_atom_type(const int& atom_id) {
      int type{this->manager.get_atom_type(atom_id)};
      return type;
    }

    //! Returns a constant atom type given an atom index
    inline const int & get_atom_type(const int& atom_id) const {
      auto && type{this->manager.get_atom_type(atom_id)};
      return type;
    }
    /**
     * return the linear index of cluster (i.e., the count at which
     * this cluster appears in an iteration
     */
    template<size_t Order>
    inline size_t get_offset_impl(const std::array<size_t, Order>
				  & counters) const {
      return this->offsets[Order][counters.back()];
    }

    //! return the number of neighbours of a given atom
    template<size_t Order, size_t Layer>
    inline size_t get_cluster_size(const ClusterRefKey<Order, Layer>
				   & cluster) const {
      static_assert(Order <= traits::MaxOrder,
                    "this implementation only handles atoms and pairs");
      return this->nb_neigh[Order][cluster.back()];
    }

  protected:
    /**
     * main function during construction of a neighbourlist.
     * @param atom the atom to add to the list
     * @param Order select whether it is an i-atom (order=1), j-atom (order=2),
     * or ...
     */
    template <size_t Order>
    inline void add_atom(int atom_index) {
      static_assert(Order <= traits::MaxOrder,
                    "you can only add neighbours to the n-th degree defined by "
                    "MaxOrder of the underlying manager");

      // add new atom at this Order
      this->atom_indices[Order].push_back(atom_index);
      // count that this atom is a new neighbour
      this->nb_neigh[Order].back()++;
      this->offsets[Order].back()++;

      for (auto i{Order+1}; i < traits::MaxOrder; ++i) {
        // make sure that this atom starts with zero lower-Order neighbours
        this->nb_neigh[i].push_back(0);
        // update the offsets
        this->offsets[i].push_back(this->offsets[i].back() +
                                   this->nb_neigh[i].back());
      }
    }

    template <size_t Order>
    inline void add_atom(const typename ManagerImplementation::template
                         ClusterRef<Order> & cluster) {
      return this->template add_atom <Order-1>(cluster.back());
    }

    ManagerImplementation & manager;
    typename AdaptorStrict::template Property_t<double, 2> distance;
    typename AdaptorStrict::template Property_t<double, 2, 3> dirVec;
<<<<<<< HEAD
    const double  cutoff;
=======
    const double cutoff;
>>>>>>> 69bf4b2a

    /**
     * store atom indices per order,i.e.
     *   - atom_indices[0] lists all i-atoms
     *   - atom_indices[1] lists all j-atoms
     *   - atom_indices[2] lists all k-atoms
     *   - etc
     */
    std::array<std::vector<int>, traits::MaxOrder> atom_indices;
    /**
     * store the number of j-atoms for every i-atom (nb_neigh[1]), the number of
     * k-atoms for every j-atom (nb_neigh[2]), etc
     */
    std::array<std::vector<size_t>, traits::MaxOrder> nb_neigh;
    /**
     * store the offsets from where the nb_neigh can be counted
     */
    std::array<std::vector<size_t>, traits::MaxOrder>  offsets;
  private:
  };

  namespace internal {
    /* ---------------------------------------------------------------------- */
    template<bool IsStrict, class ManagerImplementation>
    struct CutOffChecker {
      static bool check(const ManagerImplementation & manager,
<<<<<<< HEAD
                        double  cutoff) {
        return  cutoff < manager.get_cutoff();
=======
                        double cutoff) {
        return cutoff < manager.get_cutoff();
>>>>>>> 69bf4b2a
      }
    };

    /* ---------------------------------------------------------------------- */
    template<class ManagerImplementation>
    struct CutOffChecker<false, ManagerImplementation> {
      static bool check(const ManagerImplementation & /*manager*/,
<<<<<<< HEAD
                        double /* cutoff*/) {
=======
                        double /*cutoff*/) {
>>>>>>> 69bf4b2a
        return true;
      }
    };

    /* ---------------------------------------------------------------------- */
    template <class ManagerImplementation>
    bool inline check_cutoff(const ManagerImplementation & manager,
<<<<<<< HEAD
                              double  cutoff) {
      constexpr bool IsStrict{(ManagerImplementation::traits::Strict ==
                               AdaptorTraits::Strict::yes)};
      return CutOffChecker<IsStrict, ManagerImplementation>::
        check(manager,  cutoff);
=======
                              double cutoff) {
      constexpr bool IsStrict{(ManagerImplementation::traits::Strict ==
                               AdaptorTraits::Strict::yes)};
      return CutOffChecker<IsStrict, ManagerImplementation>::
        check(manager, cutoff);
>>>>>>> 69bf4b2a
    }
  }  // internal

  //----------------------------------------------------------------------------//
  template <class ManagerImplementation>
  AdaptorStrict<ManagerImplementation>::
<<<<<<< HEAD
  AdaptorStrict(ManagerImplementation & manager, double  cutoff):
    manager{manager},
    distance{*this},
    dirVec{*this},
    cutoff{ cutoff},
=======
  AdaptorStrict(ManagerImplementation & manager, double cutoff):
    manager{manager},
    distance{*this},
    dirVec{*this},
    cutoff{cutoff},
>>>>>>> 69bf4b2a
    atom_indices{},
    nb_neigh{},
    offsets{}

  {
    if (not internal::check_cutoff(manager, cutoff)) {
      throw std::runtime_error("underlying manager already has a smaller "
                               "cut off");
    }
  }

  /* ---------------------------------------------------------------------- */
  template <class ManagerImplementation>
  template <class ... Args>
  void AdaptorStrict<ManagerImplementation>::update(Args&&... arguments) {
    this->manager.update(std::forward<Args>(arguments)...);
    this->update();
  }

  /* ---------------------------------------------------------------------- */
  template <class ManagerImplementation>
  void AdaptorStrict<ManagerImplementation>::update() {

    //! Reset cluster_indices for adaptor to fill with push back.
    internal::for_each(this->cluster_indices_container,
                       internal::ResizePropertyToZero());

    //! initialise the neighbourlist
    for (size_t i{0}; i < traits::MaxOrder; ++i) {
      this->atom_indices[i].clear();
      this->nb_neigh[i].resize(0);
      this->offsets[i].resize(0);
    }
    this->nb_neigh[0].push_back(0);
    for (auto & vector: this->offsets) {
      vector.push_back(0);
    }

    //! initialise the distance storage
    this->distance.resize_to_zero();
    this->dirVec.resize_to_zero();

    // fill the list, at least pairs are mandatory for this to work
    auto & atom_cluster_indices{std::get<0>(this->cluster_indices_container)};
    auto & pair_cluster_indices{std::get<1>(this->cluster_indices_container)};

    size_t pair_counter{0};
    for (auto atom: this->manager) {
      this->add_atom(atom);
      /**
       * Add new depth layer for atoms (see LayerByOrder for
       * possible optimisation).
       */

      constexpr auto AtomLayer{
        compute_cluster_layer<atom.order()>
          (typename traits::LayerByOrder{})
          };

      Eigen::Matrix<size_t, AtomLayer+1, 1> indices;
      // since head is a templated member, the keyword template
      // has to be used if the matrix type is also a template parameter
      // TODO explain the advantage of this syntax
      indices.template head<AtomLayer>() = atom.get_cluster_indices();
      indices(AtomLayer) = indices(AtomLayer-1);
      atom_cluster_indices.push_back(indices);
      double rc2{this->cutoff*this->cutoff};
      for (auto pair: atom) {
        constexpr auto PairLayer{
          compute_cluster_layer<pair.order()>
            (typename traits::LayerByOrder{})
            };

        auto vec_ij{pair.get_position() - atom.get_position()};
        double distance2{(vec_ij).squaredNorm()};

        if (distance2 <= rc2) {
          this->add_atom(pair);
          double distance{std::sqrt(distance2)};
<<<<<<< HEAD
          // vec_ij /= distance;
=======

>>>>>>> 69bf4b2a
          this->dirVec.push_back((vec_ij.array()/distance).matrix());
          this->distance.push_back(distance);

          Eigen::Matrix<size_t, PairLayer+1, 1> indices_pair;
          indices_pair.template head<PairLayer>() = pair.get_cluster_indices();
          indices_pair(PairLayer) = pair_counter;
          pair_cluster_indices.push_back(indices_pair);

          pair_counter++;
        }
      }
    }
  }
}  // rascal

#endif /* ADAPTOR_STRICT_H */<|MERGE_RESOLUTION|>--- conflicted
+++ resolved
@@ -265,11 +265,7 @@
     ManagerImplementation & manager;
     typename AdaptorStrict::template Property_t<double, 2> distance;
     typename AdaptorStrict::template Property_t<double, 2, 3> dirVec;
-<<<<<<< HEAD
-    const double  cutoff;
-=======
     const double cutoff;
->>>>>>> 69bf4b2a
 
     /**
      * store atom indices per order,i.e.
@@ -296,13 +292,8 @@
     template<bool IsStrict, class ManagerImplementation>
     struct CutOffChecker {
       static bool check(const ManagerImplementation & manager,
-<<<<<<< HEAD
-                        double  cutoff) {
-        return  cutoff < manager.get_cutoff();
-=======
                         double cutoff) {
         return cutoff < manager.get_cutoff();
->>>>>>> 69bf4b2a
       }
     };
 
@@ -310,11 +301,7 @@
     template<class ManagerImplementation>
     struct CutOffChecker<false, ManagerImplementation> {
       static bool check(const ManagerImplementation & /*manager*/,
-<<<<<<< HEAD
-                        double /* cutoff*/) {
-=======
                         double /*cutoff*/) {
->>>>>>> 69bf4b2a
         return true;
       }
     };
@@ -322,38 +309,22 @@
     /* ---------------------------------------------------------------------- */
     template <class ManagerImplementation>
     bool inline check_cutoff(const ManagerImplementation & manager,
-<<<<<<< HEAD
-                              double  cutoff) {
-      constexpr bool IsStrict{(ManagerImplementation::traits::Strict ==
-                               AdaptorTraits::Strict::yes)};
-      return CutOffChecker<IsStrict, ManagerImplementation>::
-        check(manager,  cutoff);
-=======
                               double cutoff) {
       constexpr bool IsStrict{(ManagerImplementation::traits::Strict ==
                                AdaptorTraits::Strict::yes)};
       return CutOffChecker<IsStrict, ManagerImplementation>::
         check(manager, cutoff);
->>>>>>> 69bf4b2a
     }
   }  // internal
 
   //----------------------------------------------------------------------------//
   template <class ManagerImplementation>
   AdaptorStrict<ManagerImplementation>::
-<<<<<<< HEAD
-  AdaptorStrict(ManagerImplementation & manager, double  cutoff):
-    manager{manager},
-    distance{*this},
-    dirVec{*this},
-    cutoff{ cutoff},
-=======
   AdaptorStrict(ManagerImplementation & manager, double cutoff):
     manager{manager},
     distance{*this},
     dirVec{*this},
     cutoff{cutoff},
->>>>>>> 69bf4b2a
     atom_indices{},
     nb_neigh{},
     offsets{}
@@ -433,11 +404,7 @@
         if (distance2 <= rc2) {
           this->add_atom(pair);
           double distance{std::sqrt(distance2)};
-<<<<<<< HEAD
-          // vec_ij /= distance;
-=======
-
->>>>>>> 69bf4b2a
+
           this->dirVec.push_back((vec_ij.array()/distance).matrix());
           this->distance.push_back(distance);
 
