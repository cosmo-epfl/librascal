/**
 * file   adaptor_strict.hh
 *
 * @author Till Junge <till.junge@altermail.ch>
 *
 * @date   04 Jun 2018
 *
 * @brief implements an adaptor for structure_managers, filtering
 * the original manager so that only neighbours that are strictly
 * within r_cut are retained
 *
 * Copyright © 2018 Till Junge, COSMO (EPFL), LAMMM (EPFL)
 *
 * Rascal is free software; you can redistribute it and/or
 * modify it under the terms of the GNU Lesser General Public License as
 * published by the Free Software Foundation, either version 3, or (at
 * your option) any later version.
 *
 * Rascal is distributed in the hope that it will be useful, but
 * WITHOUT ANY WARRANTY; without even the implied warranty of
 * MERCHANTABILITY or FITNESS FOR A PARTICULAR PURPOSE. See the GNU
 * Lesser General Public License for more details.
 *
 * You should have received a copy of the GNU Lesser General Public License
 * along with this software; see the file LICENSE. If not, write to the
 * Free Software Foundation, Inc., 59 Temple Place - Suite 330,
 * Boston, MA 02111-1307, USA.
 */

#ifndef ADAPTOR_STRICT_H
#define ADAPTOR_STRICT_H

#include "structure_managers/structure_manager.hh"
#include "structure_managers/property.hh"
#include "rascal_utility.hh"

namespace rascal {
  /*
   * forward declaration for traits
   */
  template <class ManagerImplementation>
  class AdaptorStrict;

  /*
   * specialisation of traits for strict adaptor
   */
  template <class ManagerImplementation>
  struct StructureManager_traits<AdaptorStrict<ManagerImplementation>> {
    constexpr static AdaptorTraits::Strict Strict{AdaptorTraits::Strict::yes};
    constexpr static bool HasDistances{true};
    constexpr static bool HasDirectionVectors{
      ManagerImplementation::traits::HasDirectionVectors};
    constexpr static int Dim{ManagerImplementation::traits::Dim};
    constexpr static size_t MaxOrder{ManagerImplementation::traits::MaxOrder};
    // TODO(felix): Future optimisation: do not increase depth for atoms
    // (they are all kept anyways, so no duplication necessary).
    using LayerByOrder = typename
      LayerIncreaser<MaxOrder,
                     typename
                     ManagerImplementation::traits::LayerByOrder>::type;
  };

  /**
   * Adaptor that guarantees that only neighbours within the cutoff are
   * present. A neighbor manager could include some wiggle room and list
   * clusters with distances above the specified cutoff, this adaptor makes it
   * possible to get a list with only the clusters that have distances strictly
   * below the cutoff. This is also useful to extract managers with different
   * levels of truncation from a single, loose manager.
   *
   * This interface should be implemented by all managers with the trait
   * AdaptorTraits::Strict::yes
   */
  template <class ManagerImplementation>
  class AdaptorStrict: public
  StructureManager<AdaptorStrict<ManagerImplementation>> {
   public:
    using Parent =
      StructureManager<AdaptorStrict<ManagerImplementation>>;
    using traits = StructureManager_traits<AdaptorStrict>;
    using AtomRef_t = typename ManagerImplementation::AtomRef_t;
    template <size_t Order>
    using ClusterRef_t =
      typename ManagerImplementation::template ClusterRef<Order>;
    using Vector_ref = typename Parent::Vector_ref;

    static_assert(traits::MaxOrder > 1,
                  "ManagerImlementation needs to handle pairs");

    //! Default constructor
    AdaptorStrict() = delete;

    /**
     * construct a strict neighbourhood list from a given manager. `cut-off`
     * specifies the strict cutoff radius. all clusters with distances above
     * this parameter will be skipped
     */
    AdaptorStrict(ManagerImplementation& manager, double cut_off);

    //! Copy constructor
    AdaptorStrict(const AdaptorStrict &other) = delete;

    //! Move constructor
    AdaptorStrict(AdaptorStrict &&other) = default;

    //! Destructor
    virtual ~AdaptorStrict() = default;

    //! Copy assignment operator
    AdaptorStrict& operator=(const AdaptorStrict &other) = delete;

    //! Move assignment operator
    AdaptorStrict& operator=(AdaptorStrict &&other) = default;

    //! update just the adaptor assuming the underlying manager was updated
    void update();

    //! update the underlying manager as well as the adaptor
    template<class ... Args>
    void update(Args&&... arguments);

    //! returns the (strict) cutoff for the adaptor
    inline double get_cutoff() const {return this->cut_off;}

    //! returns the distance between atoms in a given pair
    template <size_t Order, size_t Layer>
    inline const double & get_distance(const ClusterRefKey<Order, Layer> &
                                       pair) const {
      return this->distance[pair];
    }

    template <size_t Order, size_t Layer>
    inline double & get_distance(const ClusterRefKey<Order, Layer>& pair) {
      return this->distance[pair];
    }

    inline size_t get_nb_clusters(int cluster_size) const {
      return this->atom_indices[cluster_size-1].size();
    }

    inline size_t get_size() const {
      return this->get_nb_clusters(1);
    }

    inline Vector_ref get_position(const int & index) {
      return this->manager.get_position(index);
    }

    //! get atom_index of index-th neighbour of this cluster
    template<size_t Order, size_t Layer>
    inline int get_cluster_neighbour(const ClusterRefKey<Order, Layer>
                                     & cluster,
                                     int index) const {
      static_assert(Order <= traits::MaxOrder-1,
                    "this implementation only handles upto traits::MaxOrder");
      auto && offset = this->offsets[Order][cluster.get_cluster_index(Layer)];
      return this->atom_indices[Order][offset + index];
    }

    //! get atom_index of the index-th atom in manager
    inline int get_cluster_neighbour(const Parent& /*parent*/,
                                     size_t index) const {
      return this->atom_indices[0][index];
    }

    //! return atom type
    inline int & get_atom_type(const AtomRef_t& atom) {
      /**
       * careful, atom refers to our local index, for the manager, we need its
       * index:
       */
      auto && original_atom{this->atom_indices[0][atom.get_index()]};
      return this->manager.get_atom_type(original_atom);
    }

    //! return atom type
    inline const int & get_atom_type(const AtomRef_t& atom) const {
      // careful, atom refers to our local index, for the manager, we need its
      // index:
      auto && original_atom{this->atom_indices[0][atom.get_index()]};
      return this->manager.get_atom_type(original_atom);
    }

    //! Returns atom type given an atom index
    inline int & get_atom_type(const int& atom_id) {
      return this->manager.get_atom_type(atom_id);
    }

    //! Returns a constant atom type given an atom index
    inline const int & get_atom_type(const int& atom_id) const {
      auto && type{this->manager.get_atom_type(atom_id)};
      return type;
    }
    /**
     * return the linear index of cluster (i.e., the count at which
     * this cluster appears in an iteration
     */
    template<size_t Order>
    inline size_t get_offset_impl(const std::array<size_t, Order>
<<<<<<< HEAD
                                  & counters) const {
=======
          & counters) const {
>>>>>>> 6fbf6978
      return this->offsets[Order][counters.back()];
    }

    //! return the number of neighbours of a given atom
    template<size_t Order, size_t Layer>
    inline size_t get_cluster_size(const ClusterRefKey<Order, Layer>
<<<<<<< HEAD
                                   & cluster) const {
=======
           & cluster) const {
>>>>>>> 6fbf6978
      static_assert(Order <= traits::MaxOrder-1,
                    "this implementation only handles atoms and pairs");
      return this->nb_neigh[Order][cluster.back()];
    }

   protected:
    /**
     * main function during construction of a neighbourlist.
     * @param atom the atom to add to the list
     * @param Order select whether it is an i-atom (order=1), j-atom (order=2),
     * or ...
     */
    template <size_t Order>
    inline void add_atom(int atom_index) {
      static_assert(Order <= traits::MaxOrder,
                    "you can only add neighbours to the n-th degree defined by "
                    "MaxOrder of the underlying manager");

      // add new atom at this Order
      this->atom_indices[Order].push_back(atom_index);
      // count that this atom is a new neighbour
      this->nb_neigh[Order].back()++;
      this->offsets[Order].back()++;

      for (auto i{Order+1}; i < traits::MaxOrder; ++i) {
        // make sure that this atom starts with zero lower-Order neighbours
        this->nb_neigh[i].push_back(0);
        // update the offsets
        this->offsets[i].push_back(this->offsets[i].back() +
                                   this->nb_neigh[i].back());
      }
    }

    template <size_t Order>
    inline void add_atom(const typename ManagerImplementation::template
                         ClusterRef<Order> & cluster) {
      return this->template add_atom <Order-1>(cluster.back());
    }

    template <size_t Order, bool IsDummy>
    struct HelperLoop;

    ManagerImplementation & manager;
    typename AdaptorStrict::template Property_t<double, 2> distance;
    const double cut_off;

    /**
     * store atom indices per order,i.e.
     *   - atom_indices[0] lists all i-atoms
     *   - atom_indices[1] lists all j-atoms
     *   - atom_indices[2] lists all k-atoms
     *   - etc
     */
    std::array<std::vector<int>, traits::MaxOrder> atom_indices;
    /**
     * store the number of j-atoms for every i-atom (nb_neigh[1]), the number of
     * k-atoms for every j-atom (nb_neigh[2]), etc
     */
    std::array<std::vector<size_t>, traits::MaxOrder> nb_neigh;
    /**
     * store the offsets from where the nb_neigh can be counted
     */
    std::array<std::vector<size_t>, traits::MaxOrder>  offsets;
  };

  namespace internal {
    /* ---------------------------------------------------------------------- */
    template<bool IsStrict, class ManagerImplementation>
    struct CutOffChecker {
      static bool check(const ManagerImplementation & manager,
                        double cut_off) {
        return cut_off < manager.get_cutoff();
      }
    };

    /* ---------------------------------------------------------------------- */
    template<class ManagerImplementation>
    struct CutOffChecker<false, ManagerImplementation> {
      static bool check(const ManagerImplementation & /*manager*/,
                        double /*cut_off*/) {
        return true;
      }
    };

    /* ---------------------------------------------------------------------- */
    template <class ManagerImplementation>
    bool inline check_cut_off(const ManagerImplementation & manager,
                              double cut_off) {
      constexpr bool IsStrict{(ManagerImplementation::traits::Strict ==
                               AdaptorTraits::Strict::yes)};
      return CutOffChecker<IsStrict, ManagerImplementation>::
        check(manager, cut_off);
    }
  }  // internal

  //----------------------------------------------------------------------------//
  template <class ManagerImplementation>
  AdaptorStrict<ManagerImplementation>::
  AdaptorStrict(ManagerImplementation & manager, double cut_off):
    manager{manager},
    distance{*this},
    cut_off{cut_off},
    atom_indices{},
    nb_neigh{},
    offsets{}

  {
    if (!internal::check_cut_off(manager, cut_off)) {
      throw std::runtime_error("underlying manager already has a smaller "
                               "cut off");
    }
  }

  /* ---------------------------------------------------------------------- */
  template <class ManagerImplementation>
  template <class ... Args>
  void AdaptorStrict<ManagerImplementation>::update(Args&&... arguments) {
    this->manager.update(std::forward<Args>(arguments)...);
    this->update();
  }


  /* ---------------------------------------------------------------------- */
  template <class ManagerImplementation>
  template <size_t Order, bool IsDummy>
  struct AdaptorStrict<ManagerImplementation>::HelperLoop {
    static constexpr size_t MaxOrder{ManagerImplementation::traits::MaxOrder};
    using ClusterRef_t = typename ManagerImplementation::template
      ClusterRef<Order>;
    using traits = typename AdaptorStrict<ManagerImplementation>::traits;

    using NextOrderLoop = HelperLoop<Order+1,
                                     (Order+1 == MaxOrder)>;

    static void loop(ClusterRef_t & cluster, AdaptorStrict& manager) {
      auto & next_cluster_indices{
        std::get<Order>(manager.cluster_indices_container)};
      size_t cluster_counter{0};

      for (auto next_cluster : cluster) {
        // add atom
        manager.add_atom(next_cluster);

        // get new layer and add index at this depth
        constexpr auto NextClusterLayer{
          compute_cluster_layer<next_cluster.order()>
            (typename traits::LayerByOrder{})
            };

        // TODO(felix): check for distance missing
        static_assert(NextClusterLayer == (NextClusterLayer + 1),
                      "Layer not correct");
        Eigen::Matrix<size_t, NextClusterLayer+1, 1> indices_cluster;
        indices_cluster.template head<NextClusterLayer>()
          = cluster.get_cluster_indices();
        indices_cluster(NextClusterLayer) = cluster_counter;
        next_cluster_indices.push_back(indices_cluster);
        cluster_counter++;

        NextOrderLoop::loop(next_cluster, manager);
      }
    }
  };

  /* ---------------------------------------------------------------------- */
  /**
   * End of recursion for making a strict neighbourlist
   */
  template <class ManagerImplementation>
  template <size_t Order>
  struct AdaptorStrict<ManagerImplementation>::HelperLoop<Order, true> {
    static constexpr size_t MaxOrder{ManagerImplementation::traits::MaxOrder};
    using ClusterRef_t = typename ManagerImplementation::template
      ClusterRef<Order>;
    static void loop(ClusterRef_t & /*cluster*/,
                     AdaptorStrict<ManagerImplementation>& /*manager*/) {
      // do nothing
    }
  };

  /* ---------------------------------------------------------------------- */
  template <class ManagerImplementation>
  void AdaptorStrict<ManagerImplementation>::update() {
    //! Reset cluster_indices for adaptor to fill with push back.
    internal::for_each(this->cluster_indices_container,
                       internal::ResizePropertyToZero());

    //! initialise the neighbourlist
    for (size_t i{0}; i < traits::MaxOrder; ++i) {
      this->atom_indices[i].clear();
      this->nb_neigh[i].resize(0);
      this->offsets[i].resize(0);
    }
    this->nb_neigh[0].push_back(0);
    for (auto & vector : this->offsets) {
      vector.push_back(0);
    }

    //! initialise the distance storage
    this->distance.resize_to_zero();

    // fill the list, at least pairs are mandatory for this to work
    auto & atom_cluster_indices{std::get<0>(this->cluster_indices_container)};
    auto & pair_cluster_indices{std::get<1>(this->cluster_indices_container)};

    size_t pair_counter{0};
    for (auto atom : this->manager) {
      this->add_atom(atom);
      /**
       * Add new depth layer for atoms (see LayerByOrder for
       * possible optimisation).
       */

      constexpr auto AtomLayer{
        compute_cluster_layer<atom.order()>
          (typename traits::LayerByOrder{})
          };

      Eigen::Matrix<size_t, AtomLayer+1, 1> indices;

      indices.template head<AtomLayer>() = atom.get_cluster_indices();
      indices(AtomLayer) = indices(AtomLayer-1);
      atom_cluster_indices.push_back(indices);

      for (auto pair : atom) {
        constexpr auto PairLayer{
          compute_cluster_layer<pair.order()>
            (typename traits::LayerByOrder{})
            };

        double distance{(atom.get_position()
                         - pair.get_position()).norm()};

        if (distance <= this->cut_off) {
          this->add_atom(pair);
          this->distance.push_back(distance);

          Eigen::Matrix<size_t, PairLayer+1, 1> indices_pair;
          indices_pair.template head<PairLayer>() = pair.get_cluster_indices();
          indices_pair(PairLayer) = pair_counter;
          pair_cluster_indices.push_back(indices_pair);

          pair_counter++;
        }
        using HelperLoop = HelperLoop<pair.order(),
                                      pair.order() >= traits::MaxOrder>;
        HelperLoop::loop(pair, *this);
      }
    }
  }
}  // rascal

#endif /* ADAPTOR_STRICT_H */<|MERGE_RESOLUTION|>--- conflicted
+++ resolved
@@ -197,22 +197,14 @@
      */
     template<size_t Order>
     inline size_t get_offset_impl(const std::array<size_t, Order>
-<<<<<<< HEAD
                                   & counters) const {
-=======
-          & counters) const {
->>>>>>> 6fbf6978
       return this->offsets[Order][counters.back()];
     }
 
     //! return the number of neighbours of a given atom
     template<size_t Order, size_t Layer>
     inline size_t get_cluster_size(const ClusterRefKey<Order, Layer>
-<<<<<<< HEAD
                                    & cluster) const {
-=======
-           & cluster) const {
->>>>>>> 6fbf6978
       static_assert(Order <= traits::MaxOrder-1,
                     "this implementation only handles atoms and pairs");
       return this->nb_neigh[Order][cluster.back()];
