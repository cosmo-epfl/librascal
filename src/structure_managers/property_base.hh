--- conflicted
+++ resolved
@@ -102,12 +102,7 @@
     inline std::string get_metadata() const { return this->metadata; }
 
    protected:
-<<<<<<< HEAD
-     //!< base-class reference to StructureManager
-    // std::weak_ptr<StructureManagerBase> base_manager;
-=======
     //!< base-class reference to StructureManager
->>>>>>> 851f1464
     StructureManagerBase & base_manager;
     Dim_t nb_col;        //!< number of columns stored
     Dim_t nb_row;        //!< number of rows stored
@@ -118,31 +113,12 @@
     //!< e.g. a JSON formatted string
     const std::string metadata;
     //! constructor
-<<<<<<< HEAD
-    // PropertyBase(std::shared_ptr<StructureManagerBase> manager,
-    //           Dim_t nb_row, Dim_t nb_col,
-    //           size_t order, size_t layer, std::string metadata = "no metadata"):
-    //   base_manager{std::weak_ptr<StructureManagerBase>(manager)},
-    //   nb_col{nb_col}, nb_row{nb_row},
-    //   nb_comp{nb_row * nb_col}, order{order}, property_layer{layer},
-    //   metadata{metadata}
-    // {}
-    PropertyBase(StructureManagerBase & manager,
-              Dim_t nb_row, Dim_t nb_col,
-              size_t order, size_t layer, std::string metadata = "no metadata"):
-      base_manager{manager},
-      nb_col{nb_col}, nb_row{nb_row},
-      nb_comp{nb_row * nb_col}, order{order}, property_layer{layer},
-      metadata{metadata}
-    {}
-=======
     PropertyBase(StructureManagerBase & manager, Dim_t nb_row, Dim_t nb_col,
                  size_t order, size_t layer,
                  std::string metadata = "no metadata")
         : base_manager{manager}, nb_col{nb_col}, nb_row{nb_row},
           nb_comp{nb_row * nb_col}, order{order},
           property_layer{layer}, metadata{metadata} {}
->>>>>>> 851f1464
   };
 }  // namespace rascal
 
