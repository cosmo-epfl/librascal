/**
 * file   property_typed.hh
 *
 * @author Till Junge <till.junge@epfl.ch>
 *
 * @date   06 Aug 2018
 *
 * @brief Implements intermediate property class for which the type of stored
 *          objects is known, but not the size
 *
 * Copyright © 2018 Federico Giberti, Till Junge, COSMO (EPFL), LAMMM (EPFL)
 *
 * librascal is free software; you can redistribute it and/or
 * modify it under the terms of the GNU General Public License as
 * published by the Free Software Foundation, either version 3, or (at
 * your option) any later version.
 *
 * librascal is distributed in the hope that it will be useful, but
 * WITHOUT ANY WARRANTY; without even the implied warranty of
 * MERCHANTABILITY or FITNESS FOR A PARTICULAR PURPOSE. See the GNU
 * General Public License for more details.
 *
 * You should have received a copy of the GNU Lesser General Public License
 * along with this software; see the file LICENSE. If not, write to the
 * Free Software Foundation, Inc., 59 Temple Place - Suite 330,
 * Boston, MA 02111-1307, USA.
 */

#ifndef PROPERTY_TYPED_H
#define PROPERTY_TYPED_H

#include "structure_managers/property_base.hh"
#include "structure_managers/cluster_ref_key.hh"

namespace rascal {

  /* ---------------------------------------------------------------------- */
  namespace internal {

    /**
     * Structure providing access to a ``property`` and also access data stored
     * in a property
     */
    template <typename T, Dim_t NbRow, Dim_t NbCol>
    struct Value {
      using type = Eigen::Map<Eigen::Matrix<T, NbRow, NbCol>>;
      using reference = type;

      //! get a reference to specific value at row and colum
      static reference get_ref(T & value, int nb_row, int nb_col) {
        return type(&value, nb_row, nb_col);
      }

      //! get a reference
      static reference get_ref(T & value) {
        return type(&value);
      }

      //! push back data into ``property``
      static void push_in_vector(std::vector<T> & vec, reference ref) {
        for (size_t j{0}; j < NbCol; ++j) {
          for (size_t i{0}; i < NbRow; ++i) {
            vec.push_back(ref(i, j));
          }
        }
      }

      //! Dynamic size overloading of push back data into ``property``
      static void push_in_vector(std::vector<T> & vec, reference ref,
                                 Dim_t& nb_row,  Dim_t& nb_col) {
        for (Dim_t j{0}; j < nb_col; ++j) {
          for (Dim_t i{0}; i < nb_row; ++i) {
            vec.push_back(ref(i,j));
          }
        }
      }

      //! Used for extending cluster_indices
      template<typename Derived>
      static void push_in_vector(std::vector<T> & vec,
                                 const Eigen::DenseBase<Derived> & ref) {
        static_assert(Derived::RowsAtCompileTime == NbRow,
                      "NbRow has incorrect size.");
        static_assert(Derived::ColsAtCompileTime == NbCol,
                      "NbCol has incorrect size.");
        for (size_t j{0}; j < NbCol; ++j) {
          for (size_t i{0}; i < NbRow; ++i) {
            vec.push_back(ref(i, j));
          }
        }
      }

      //! Dynamic size overloading of push back data into ``property``
      template<typename Derived>
      static void push_in_vector(std::vector<T> & vec,
                                 const Eigen::DenseBase<Derived> & ref,
                                const Dim_t& nb_row, const Dim_t& nb_col) {
        
        for (Dim_t j{0}; j < nb_col; ++j) {
          for (Dim_t i{0}; i < nb_row; ++i) {
            vec.push_back(ref(i,j));
          }
        }
      }
    };

    /* ---------------------------------------------------------------------- */
    //! specialisation for scalar properties
    template <typename T>
    struct Value<T, 1, 1> {
      constexpr static Dim_t NbRow{1};
      constexpr static Dim_t NbCol{1};
      using type = T;
      using reference = T&;

      //! get a reference to a scalar value
      static reference get_ref(T & value) {return value;}

      //! push a scalar in a vector
      static void push_in_vector(std::vector<T> & vec, reference ref) {
        vec.push_back(ref);
      }

      //! Used for extending cluster_indices
      template<typename Derived>
      static void push_in_vector(std::vector<T> & vec,
                                 const Eigen::DenseBase<Derived> & ref) {
        static_assert(Derived::RowsAtCompileTime == NbRow,
                      "NbRow has incorrect size.");
        static_assert(Derived::ColsAtCompileTime == NbCol,
                      "NbCol has incorrect size.");
        vec.push_back(ref(0, 0));
      }
    };

    // TODO take the case of dynamically sized Value 
    // Probably a switch between the static and dynamic version 
    // of the push_in_vector 
    // 

    template<typename T, size_t NbRow, size_t NbCol>
    using Value_t = typename Value<T, NbRow, NbCol>::type;

    template<typename T, size_t NbRow, size_t NbCol>
    using Value_ref = typename Value<T, NbRow, NbCol>::reference;

  }  // internal

  /* ---------------------------------------------------------------------- */
  /**
   * Typed ``property`` class definition, inherits from the base property class
   */
  template <typename T, size_t Order, size_t PropertyLayer>
  class TypedProperty: public PropertyBase {
    using Parent = PropertyBase;
    using Value = internal::Value<T, Eigen::Dynamic, Eigen::Dynamic>;

   public:
    using value_type = typename Value::type;
    using reference = typename Value::reference;

    //! constructor
    TypedProperty(StructureManagerBase & manager, Dim_t nb_row,
                  Dim_t nb_col = 1, std::string metadata = "no metadata"):
      Parent{manager, nb_row, nb_col, Order, PropertyLayer, metadata}
    {}

    //! Default constructor
    TypedProperty() = delete;

    //! Copy constructor
    TypedProperty(const TypedProperty & other) = delete;

    //! Move constructor
    TypedProperty(TypedProperty && other) = default;

    //! Destructor
    virtual ~TypedProperty() = default;

    //! Copy assignment operator
    TypedProperty & operator=(const TypedProperty & other) = delete;

    //! Move assignment operator
    TypedProperty & operator=(TypedProperty && other) = default;

    /* ---------------------------------------------------------------------- */
    //! return runtime info about the stored (e.g., numerical) type
    const std::type_info & get_type_info() const override final {
      return typeid(T);
    };

    //! Fill sequence, used for *_cluster_indices initialization
    inline void fill_sequence() {
      this->resize();
      for (size_t i{0}; i < this->values.size(); ++i) {
        values[i] = i;
      }
    }

    //! Adjust size of values (only increases, never frees)
    void resize() {
      auto order = this->get_order();
      auto n_components = this->get_nb_comp();
      auto new_size = this->base_manager.nb_clusters(order) * n_components;
      this->values.resize(new_size);
    }

    /**
     * shortens the vector so that the manager can push_back into it (capacity
     * not reduced)
     */
    void resize_to_zero() {
      this->values.resize(0);
    }

    /* ---------------------------------------------------------------------- */
    //! Property accessor by cluster ref
    template<size_t CallerLayer>
    inline reference operator[](const ClusterRefKey<Order, CallerLayer> & id) {
      static_assert(CallerLayer >= PropertyLayer,
                    "You are trying to access a property that does not exist at"
                    "this depth in the adaptor stack.");

      return this->operator[](id.get_cluster_index(CallerLayer));
    }

    //! Accessor for property by index for dynamically sized properties
    reference operator[](const size_t & index) {
      return Value::get_ref(this->values[index * this->get_nb_comp()],
                            this->get_nb_row(),
                            this->get_nb_col());
    }

<<<<<<< HEAD
    //! getter to the underlying data storage
    inline std::vector<T>& get_raw_data(){
      return this->values;
    }


    //! get number of different distinct element in the property 
    //! (typically the number of center)
    inline size_t get_nb_item() const {
      return values.size()/this->get_nb_comp(); 
    }

  protected:
=======
   protected:
>>>>>>> 237d010b
    std::vector<T> values{}; //!< storage for properties
  };

}  // rascal

#endif /* PROPERTY_TYPED_H */<|MERGE_RESOLUTION|>--- conflicted
+++ resolved
@@ -70,7 +70,7 @@
                                  Dim_t& nb_row,  Dim_t& nb_col) {
         for (Dim_t j{0}; j < nb_col; ++j) {
           for (Dim_t i{0}; i < nb_row; ++i) {
-            vec.push_back(ref(i,j));
+            vec.push_back(ref(i, j));
           }
         }
       }
@@ -95,10 +95,9 @@
       static void push_in_vector(std::vector<T> & vec,
                                  const Eigen::DenseBase<Derived> & ref,
                                 const Dim_t& nb_row, const Dim_t& nb_col) {
-        
         for (Dim_t j{0}; j < nb_col; ++j) {
           for (Dim_t i{0}; i < nb_row; ++i) {
-            vec.push_back(ref(i,j));
+            vec.push_back(ref(i, j));
           }
         }
       }
@@ -133,10 +132,10 @@
       }
     };
 
-    // TODO take the case of dynamically sized Value 
-    // Probably a switch between the static and dynamic version 
-    // of the push_in_vector 
-    // 
+    // TODO take the case of dynamically sized Value
+    // Probably a switch between the static and dynamic version
+    // of the push_in_vector
+    //
 
     template<typename T, size_t NbRow, size_t NbCol>
     using Value_t = typename Value<T, NbRow, NbCol>::type;
@@ -231,23 +230,19 @@
                             this->get_nb_col());
     }
 
-<<<<<<< HEAD
     //! getter to the underlying data storage
-    inline std::vector<T>& get_raw_data(){
+    inline std::vector<T>& get_raw_data() {
       return this->values;
     }
 
 
-    //! get number of different distinct element in the property 
+    //! get number of different distinct element in the property
     //! (typically the number of center)
     inline size_t get_nb_item() const {
-      return values.size()/this->get_nb_comp(); 
-    }
-
-  protected:
-=======
+      return values.size()/this->get_nb_comp();
+    }
+
    protected:
->>>>>>> 237d010b
     std::vector<T> values{}; //!< storage for properties
   };
 
