--- conflicted
+++ resolved
@@ -36,13 +36,6 @@
 
 namespace rascal {
   namespace math {
-<<<<<<< HEAD
-    /**
-     * for now just a scaffold
-     */
-  }  // namespace math
-}  // namespace rascal
-=======
 
     // Reminder: C++ floating-point literals are automatically of type double
     /// Pi to more digits than anyone could possibly need
@@ -65,6 +58,5 @@
         size_t max_angular);
   } // math
 } // rascal
->>>>>>> 1995ab16
 
 #endif  // SRC_MATH_MATH_UTILS_HH_