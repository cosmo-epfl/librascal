<<<<<<< HEAD
from .base import (neighbourList, NeighbourListFactory, is_valid_structure,
=======
from ..lib import neighbour_list
from .base import (NeighbourListFactory, is_valid_structure,
>>>>>>> 34e1bd7b
 adapt_structure, StructureCollectionFactory)
from collections.abc import Iterable


class AtomsList(object):
    """
<<<<<<< HEAD
    A wrapper class for a stack of managers precompiled on the C++ side of the form Strict->neighbourList->Center.
    A container for atoms/centers/atomic environments.
=======
    A wrapper class for a stack of managers precompiled on the C++ side of the
    form Strict->NeighbourList->Center.  A container for atoms/centers/atomic
    environments.
>>>>>>> 34e1bd7b

    Attributes
    ----------
    nl_options : dict
        Parameters for each layer of the wrapped structure manager. Parameters
        can be specified for these layers: center, neighbourlist and strict.

    Methods
    -------
    """
    def __init__(self, frames, nl_options, start=None, length=None):
        self.nl_options = nl_options
        self._frames = frames

        if isinstance(frames, str):
            # if filename
            managers = StructureCollectionFactory(nl_options)
            if start is None and length is None:
                managers.add_structures(frames)
            elif start is not None and length is None:
                managers.add_structures(frames, start=start)
            elif start is not None and length is not None:
                managers.add_structures(frames, start=start, length=length)
            elif start is None and length is not None:
                managers.add_structures(frames, length=length)
        else:
            # if python structure
            structures = convert_to_structure_list(frames)
            managers = StructureCollectionFactory(nl_options)
            try:
                managers.add_structures(structures)
            except:
                print("""Neighbourlist of structures failed. trying
                one at a time.""")
                ii = 0
                for structure, manager in zip(structures, managers):
                    try:
                        manager.update(structure)
                    except:
                        print("Structure Rep computation {} failed".format(ii))

        self.managers = managers

    def __iter__(self):
        return self.managers

    def __getitem__(self, key):
        return self.managers[key]

    def get_dense_feature_matrix(self, calculator):
        """
        Parameters
        -------
        calculator : Calculator (an object owning a _representation object)

        Returns
        -------
        represenation_matrix : ndarray
            returns the representation bound to the calculator as dense matrix.
        """
        return self.managers.get_dense_feature_matrix(
                calculator._representation)


def get_neighbourlist(structure, options):
    manager = NeighbourListFactory(options)
    manager.update(**structure)
    return manager


def convert_to_structure_list(frames):
    if not isinstance(frames, Iterable):
        frames = [frames]
<<<<<<< HEAD
    structure_list = neighbourList.AtomicStructureList()
=======
    structure_list = neighbour_list.AtomicStructureList()
>>>>>>> 34e1bd7b
    for frame in frames:
        if is_valid_structure(frame):
            structure = frame
        else:
            if is_ase_Atoms(frame):
                structure = unpack_ase(frame)
            else:
                raise RuntimeError(
                    'Cannot convert structure of type {}'.format(type(frame)))
        structure_list.append(**structure)
    return structure_list


def is_ase_Atoms(frame):
    is_ase = True
    if not hasattr(frame, 'get_cell'):
        is_ase = False
    if not hasattr(frame, 'get_positions'):
        is_ase = False
    if not hasattr(frame, 'get_atomic_numbers'):
        is_ase = False
    if not hasattr(frame, 'get_pbc'):
        is_ase = False
    return is_ase


def unpack_ase(frame):
    """
    Convert ASE Atoms object to rascal's equivalent

    Parameters
    ----------
    frame : ase.Atoms
        Atomic structure

    Returns
    -------
    StructureManagerCenters
        base structure manager.
    """
    cell = frame.get_cell()
    positions = frame.get_positions()
    numbers = frame.get_atomic_numbers()
    pbc = frame.get_pbc().astype(int)

    return adapt_structure(
            cell=cell, positions=positions, atom_types=numbers, pbc=pbc)<|MERGE_RESOLUTION|>--- conflicted
+++ resolved
@@ -1,23 +1,14 @@
-<<<<<<< HEAD
-from .base import (neighbourList, NeighbourListFactory, is_valid_structure,
-=======
 from ..lib import neighbour_list
 from .base import (NeighbourListFactory, is_valid_structure,
->>>>>>> 34e1bd7b
  adapt_structure, StructureCollectionFactory)
 from collections.abc import Iterable
 
 
 class AtomsList(object):
     """
-<<<<<<< HEAD
-    A wrapper class for a stack of managers precompiled on the C++ side of the form Strict->neighbourList->Center.
-    A container for atoms/centers/atomic environments.
-=======
     A wrapper class for a stack of managers precompiled on the C++ side of the
     form Strict->NeighbourList->Center.  A container for atoms/centers/atomic
     environments.
->>>>>>> 34e1bd7b
 
     Attributes
     ----------
@@ -91,11 +82,7 @@
 def convert_to_structure_list(frames):
     if not isinstance(frames, Iterable):
         frames = [frames]
-<<<<<<< HEAD
-    structure_list = neighbourList.AtomicStructureList()
-=======
     structure_list = neighbour_list.AtomicStructureList()
->>>>>>> 34e1bd7b
     for frame in frames:
         if is_valid_structure(frame):
             structure = frame
