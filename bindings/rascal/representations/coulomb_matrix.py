--- conflicted
+++ resolved
@@ -2,10 +2,6 @@
 import json
 
 from ..neighbourlist import AtomsList
-<<<<<<< HEAD
-from ..lib import calculator
-=======
->>>>>>> 34e1bd7b
 from .base import CalculatorFactory
 from ..utils import FactoryPool
 from itertools import starmap
