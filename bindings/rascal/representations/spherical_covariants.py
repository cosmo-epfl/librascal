--- conflicted
+++ resolved
@@ -59,11 +59,7 @@
 
     def __init__(self, interaction_cutoff, cutoff_smooth_width,
                  max_radial, max_angular, gaussian_sigma_type,
-<<<<<<< HEAD
-                 gaussian_sigma_constant=0.,
-=======
-                 gaussian_sigma_constant=0.3, n_species=1,
->>>>>>> 45d4e53d
+                 gaussian_sigma_constant=0.3,
                  cutoff_function_type="ShiftedCosine", normalize=True,
                  radial_basis="GTO",
                  soap_type="LambdaSpectrum", inversion_symmetry=True,
