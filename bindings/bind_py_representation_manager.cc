/**
 * @file   bind_py_representation_manager.cc
 *
 * @author Felix Musil <felix.musil@epfl.ch>
 *
 * @date   30 Oct 2018
 *
 * @brief  File for binding the Representation Managers
 *
 * Copyright © 2018  Felix Musil, COSMO (EPFL), LAMMM (EPFL)
 *
 * Rascal is free software; you can redistribute it and/or
 * modify it under the terms of the GNU General Public License as
 * published by the Free Software Foundation, either version 3, or (at
 * your option) any later version.
 *
 * Rascal is distributed in the hope that it will be useful, but
 * WITHOUT ANY WARRANTY; without even the implied warranty of
 * MERCHANTABILITY or FITNESS FOR A PARTICULAR PURPOSE. See the GNU
 * General Public License for more details.
 *
 * You should have received a copy of the GNU General Public License
 * along with GNU Emacs; see the file COPYING. If not, write to the
 * Free Software Foundation, Inc., 59 Temple Place - Suite 330,
 * Boston, MA 02111-1307, USA.
 */

#include "bind_include.hh"

using namespace rascal;  // NOLINT

template <typename RepresentationManager>
decltype(auto) add_representation_manager(py::module & mod, py::module &) {
  using Manager_t = typename RepresentationManager::Manager_t;

  std::string representation_name =
      internal::GetBindingTypeName<RepresentationManager>();

  py::class_<RepresentationManager, RepresentationManagerBase> representation(
      mod, representation_name.c_str());
  // use custom constructor to pass json formated string as initializer
  // an alternative would be to convert python dict to json internally
  // but needs some workon in the pybind machinery
  representation.def(py::init([](Manager_t & manager, std::string & hyper_str) {
    // convert to json
    json hypers = json::parse(hyper_str);
    return std::make_unique<RepresentationManager>(manager, hypers);
  }));
  representation.def("compute", &RepresentationManager::compute);

  return representation;
}

//! Representation python binding
void add_representation_managers(py::module & mod, py::module & m_garbage) {
  py::class_<RepresentationManagerBase>(m_garbage, "RepresentationManagerBase");
<<<<<<< HEAD
  using Manager_t =
      AdaptorStrict<AdaptorNeighbourList<StructureManagerCenters>>;
  using Representation1_t = RepresentationManagerSortedCoulomb<Manager_t>;
  auto rep_sorted_coulomb =
      add_representation_manager<Representation1_t>(mod, m_garbage);
=======
  using Manager_t = AdaptorStrict<AdaptorNeighbourList<
                                                StructureManagerCenters>>;
  using Representation1_t =
        RepresentationManagerSortedCoulomb<Manager_t>;
  auto rep_sorted_coulomb = add_representation_manager<
                                    Representation1_t>(mod, m_garbage);
  using Representation3_t =
          RepresentationManagerSphericalExpansion<Manager_t>;
  auto rep_spherical_expansion = add_representation_manager<Representation3_t>(
    mod, m_garbage);
>>>>>>> 1995ab16
}<|MERGE_RESOLUTION|>--- conflicted
+++ resolved
@@ -54,13 +54,6 @@
 //! Representation python binding
 void add_representation_managers(py::module & mod, py::module & m_garbage) {
   py::class_<RepresentationManagerBase>(m_garbage, "RepresentationManagerBase");
-<<<<<<< HEAD
-  using Manager_t =
-      AdaptorStrict<AdaptorNeighbourList<StructureManagerCenters>>;
-  using Representation1_t = RepresentationManagerSortedCoulomb<Manager_t>;
-  auto rep_sorted_coulomb =
-      add_representation_manager<Representation1_t>(mod, m_garbage);
-=======
   using Manager_t = AdaptorStrict<AdaptorNeighbourList<
                                                 StructureManagerCenters>>;
   using Representation1_t =
@@ -71,5 +64,4 @@
           RepresentationManagerSphericalExpansion<Manager_t>;
   auto rep_spherical_expansion = add_representation_manager<Representation3_t>(
     mod, m_garbage);
->>>>>>> 1995ab16
 }