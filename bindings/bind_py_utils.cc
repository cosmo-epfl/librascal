/**
 * @file   bind_py_utils.cc
 *
 * @author Michele Ceriotti <michele.ceriotti@gmail.com>
 *
 * @date   22 August 2018
 *
 * @brief  File for binding utils subroutines
 *
 * Copyright © 2018  Michele Ceriotti, COSMO (EPFL), LAMMM (EPFL)
 *
 * Rascal is free software; you can redistribute it and/or
 * modify it under the terms of the GNU General Public License as
 * published by the Free Software Foundation, either version 3, or (at
 * your option) any later version.
 *
 * Rascal is distributed in the hope that it will be useful, but
 * WITHOUT ANY WARRANTY; without even the implied warranty of
 * MERCHANTABILITY or FITNESS FOR A PARTICULAR PURPOSE. See the GNU
 * General Public License for more details.
 *
 * You should have received a copy of the GNU Lesser General Public License
 * along with this software; see the file LICENSE. If not, write to the
 * Free Software Foundation, Inc., 59 Temple Place - Suite 330,
 * Boston, MA 02111-1307, USA.
 */


#include "bind_include.hh"

<<<<<<< HEAD


void utils_binding(py::module & mod){

  py::module m_utls_sps = mod.def_submodule("sparsification");
  m_utls_sps.doc() = "Sparsification Routines" ;
  
  m_utls_sps.def("fps", & utils::select_fps, 
        "Selects points from a NxD dimensional"
        " feature matrix by farthest point sampling (N is the number of"
        " sample in a D dimensional space).",
        py::arg("feature_matrix"), py::arg("n_sparse"),
        py::arg("i_first_point") );

  m_utls_sps.def("fps_voronoi", & utils::select_fps_voronoi, 
        "Selects points from a"
        " NxD dimensional feature matrix by farthest point sampling, using"
        " a Voronoi cell method (N is the number of sample in a D dimensional"
        " space).",
        py::arg("feature_matrix"), py::arg("n_sparse"),
        py::arg("i_first_point") );
=======
using namespace rascal;
namespace py = pybind11;


void utils_binding(py::module& m) {
    m.def("fps", &utils::select_fps,
          R"(Selects points from a NxD dimensional feature matrix \
          by farthest point sampling (N is the number of sample \
          in a D dimentional space).)",
          py::arg("feature_matrix"), py::arg("n_sparse"),
          py::arg("i_first_point"));

    m.def("fps_voronoi", &utils::select_fps_voronoi,
          R"(Selects points from a NxD dimensional feature matrix \
          by farthest point sampling, using a Voronoi cell method \
          (N is the number of sample in a D dimentional space).)",
          py::arg("feature_matrix"), py::arg("n_sparse"),
          py::arg("i_first_point"));
>>>>>>> 237d010b
}<|MERGE_RESOLUTION|>--- conflicted
+++ resolved
@@ -28,8 +28,8 @@
 
 #include "bind_include.hh"
 
-<<<<<<< HEAD
-
+using namespace rascal;
+namespace py = pybind11;
 
 void utils_binding(py::module & mod){
 
@@ -50,24 +50,4 @@
         " space).",
         py::arg("feature_matrix"), py::arg("n_sparse"),
         py::arg("i_first_point") );
-=======
-using namespace rascal;
-namespace py = pybind11;
-
-
-void utils_binding(py::module& m) {
-    m.def("fps", &utils::select_fps,
-          R"(Selects points from a NxD dimensional feature matrix \
-          by farthest point sampling (N is the number of sample \
-          in a D dimentional space).)",
-          py::arg("feature_matrix"), py::arg("n_sparse"),
-          py::arg("i_first_point"));
-
-    m.def("fps_voronoi", &utils::select_fps_voronoi,
-          R"(Selects points from a NxD dimensional feature matrix \
-          by farthest point sampling, using a Voronoi cell method \
-          (N is the number of sample in a D dimentional space).)",
-          py::arg("feature_matrix"), py::arg("n_sparse"),
-          py::arg("i_first_point"));
->>>>>>> 237d010b
 }