--- conflicted
+++ resolved
@@ -134,7 +134,6 @@
         py::call_guard<py::gil_scoped_release>());
   }
 
-<<<<<<< HEAD
   //! register the population mechanism of the pseudo points class
   template <class KernelImpl, class Calculator, class Managers,
             class SparsePoints>
@@ -143,7 +142,8 @@
             &compute_numerical_kernel_gradients<KernelImpl, Calculator,
                                                 Managers, SparsePoints>,
             py::call_guard<py::gil_scoped_release>());
-=======
+  }
+
   template <class ManagerCollection, class Calculator, class SparsePoints>
   void bind_compute_gradients(py::module & mod, py::module & /*m_internal*/) {
     using Manager_t = typename ManagerCollection::Manager_t;
@@ -171,7 +171,6 @@
           return gradients_global;
         },
         py::call_guard<py::gil_scoped_release>());
->>>>>>> 5d1c70e5
   }
 
   /**
@@ -218,12 +217,9 @@
     bind_sparse_points_push_back<ManagerCollection_2_t, Calc1_t>(sparse_points);
     internal::bind_dict_representation(sparse_points);
 
-<<<<<<< HEAD
+    bind_compute_gradients<ManagerCollection_2_t, Calc1_t, SparsePoints_1_t>(
+        mod, m_internal);
     bind_compute_numerical_kernel_gradients<
         SparseKernel, Calc1_t, ManagerCollection_2_t, SparsePoints_1_t>(mod);
-=======
-    bind_compute_gradients<ManagerCollection_2_t, Calc1_t, SparsePoints_1_t>(
-        mod, m_internal);
->>>>>>> 5d1c70e5
   }
 }  // namespace rascal