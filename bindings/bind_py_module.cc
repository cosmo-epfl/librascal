--- conflicted
+++ resolved
@@ -47,13 +47,8 @@
   py::module m_utl = mod.def_submodule("utils");
   py::module m_math = mod.def_submodule("math");
   m_math.doc() = "Collection of math functions";
-<<<<<<< HEAD
-  py::module m_throwaway = mod.def_submodule("_internals");
-  m_throwaway.doc() =
-=======
   py::module m_internal = mod.def_submodule("_internal");
   m_internal.doc() =
->>>>>>> c477b658
       "Collection of bindings that are needed to build functional bindings for"
       " the python user but are not functional itself. It basically contains"
       " all methods which are used on the binding side, but are not meant to"
