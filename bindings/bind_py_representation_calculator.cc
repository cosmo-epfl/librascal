/**
 * @file   bind_py_representation_calculator.cc
 *
 * @author Felix Musil <felix.musil@epfl.ch>
 *
 * @date   30 Oct 2018
 *
 * @brief  File for binding the Representation calculator
 *
 * Copyright  2018  Felix Musil, COSMO (EPFL), LAMMM (EPFL)
 *
 * Rascal is free software; you can redistribute it and/or
 * modify it under the terms of the GNU General Public License as
 * published by the Free Software Foundation, either version 3, or (at
 * your option) any later version.
 *
 * Rascal is distributed in the hope that it will be useful, but
 * WITHOUT ANY WARRANTY; without even the implied warranty of
 * MERCHANTABILITY or FITNESS FOR A PARTICULAR PURPOSE. See the GNU
 * General Public License for more details.
 *
 * You should have received a copy of the GNU General Public License
 * along with GNU Emacs; see the file COPYING. If not, write to the
 * Free Software Foundation, Inc., 59 Temple Place - Suite 330,
 * Boston, MA 02111-1307, USA.
 */

#include "bind_py_representation_calculator.hh"

namespace rascal {

  template <class Calculator>
  using PyCalculator = py::class_<Calculator, CalculatorBase>;

  template <typename Calculator>
  auto add_representation_calculator(py::module & mod,
                                     py::module & /*m_unused*/) {
    std::string representation_name =
        internal::GetBindingTypeName<Calculator>();

    py::class_<Calculator, CalculatorBase> representation(
        mod, representation_name.c_str());
    // use custom constructor to pass json formated string as initializer
    // an alternative would be to convert python dict to json internally
    // but needs some work on in the pybind machinery
    representation.def(py::init([](std::string & hyper_str) {
      // convert to json
      json hypers = json::parse(hyper_str);
      return std::make_unique<Calculator>(hypers);
    }));

    return representation;
  }

  template <class Calculator, typename Manager,
            template <class> class... Adaptor>
  void bind_compute_function(PyCalculator<Calculator> & representation) {
    using TypeHolder_t = StructureManagerTypeHolder<Manager, Adaptor...>;
    using Manager_t = typename TypeHolder_t::type;
    representation.def(
        "compute", &Calculator::template compute<std::shared_ptr<Manager_t>>,
        py::call_guard<py::gil_scoped_release>());

    representation.def(
        "compute",
        &Calculator::template compute<ManagerCollection<Manager, Adaptor...>>,
        py::call_guard<py::gil_scoped_release>());
  }

  namespace py_internal {
    template <typename SM, typename AdaptorTypeHolder_>
    struct bind_compute_function_helper;

    template <typename SM, template <class> class... Ti>
    struct bind_compute_function_helper<SM, AdaptorTypeHolder<Ti...>> {
      template <class Calculator>
      static void apply(PyCalculator<Calculator> & representation) {
        bind_compute_function<Calculator, SM, Ti...>(representation);
      }
    };

    template <typename StructureManagerTypeHolder_>
    struct bind_compute_function_util;

    template <typename... T>
    struct bind_compute_function_util<std::tuple<T...>> {
      template <class Calculator>
      static void apply(PyCalculator<Calculator> & representation) {
        bind_compute_function_helper<T...>::apply(representation);
      }
    };
  }  // namespace py_internal

  template <typename StructureManagerTypeHolder_, class Calculator>
  void bind_compute_function_helper(PyCalculator<Calculator> & representation) {
    py_internal::bind_compute_function_util<StructureManagerTypeHolder_>::apply(
        representation);
  }

  /**
   * Function to bind the representation managers to python
   *
<<<<<<< HEAD
   * @param mod pybind11 representation of the python module the represenation
   *        managers will be included to
   * @param m_throwaway pybind11 representation of the python module that are
=======
   * @param mod pybind11 representation of the python modules the representation
   *        managers will be included to
   * @param m_internal pybind11 representation of the python modules that are
>>>>>>> 9daa8a36
   *        needed but not useful to use on the python side
   */
  void add_representation_calculators(py::module & mod,
                                      py::module & m_internal) {
    auto base = py::class_<CalculatorBase>(m_internal, "CalculatorBase");
    base.def_readwrite("name", &CalculatorBase::name);
    base.def_readonly("default_prefix", &CalculatorBase::default_prefix);
    /*-------------------- rep-bind-start --------------------*/
    // Defines a particular structure manager type

    using TypeHolder_t =
        StructureManagerTypeHolder<StructureManagerCenters,
                                   AdaptorNeighbourList, AdaptorStrict>;
    using ManagerList_t = typename TypeHolder_t::type_list;
    // using Manager_t = typename TypeHolder_t::type;
    // StructureManagerCenters,AdaptorNeighbourList, AdaptorStrict
    // Defines the representation manager type for the particular structure
    // manager
    using Calc1_t = CalculatorSortedCoulomb;
    // Bind the interface of this representation manager
    auto rep_sorted_coulomb =
        add_representation_calculator<Calc1_t>(mod, m_internal);
    bind_compute_function_helper<ManagerList_t>(rep_sorted_coulomb);

    /*-------------------- rep-bind-end --------------------*/
    using ManagerList_1_t = typename StructureManagerTypeHolder<
        StructureManagerCenters, AdaptorNeighbourList,
        AdaptorCenterContribution, AdaptorStrict>::type_list;
    using Calc2_t = CalculatorSphericalExpansion;
    auto rep_spherical_expansion =
        add_representation_calculator<Calc2_t>(mod, m_internal);
    bind_compute_function_helper<ManagerList_1_t>(rep_spherical_expansion);

    using Calc3_t = CalculatorSphericalInvariants;
    auto rep_soap = add_representation_calculator<Calc3_t>(mod, m_internal);
    bind_compute_function_helper<ManagerList_1_t>(rep_soap);

    using Calc4_t = CalculatorSphericalCovariants;
    auto rep_lambda_soap =
        add_representation_calculator<Calc4_t>(mod, m_internal);
    bind_compute_function_helper<ManagerList_1_t>(rep_lambda_soap);
  }

}  // namespace rascal<|MERGE_RESOLUTION|>--- conflicted
+++ resolved
@@ -100,15 +100,9 @@
   /**
    * Function to bind the representation managers to python
    *
-<<<<<<< HEAD
-   * @param mod pybind11 representation of the python module the represenation
-   *        managers will be included to
-   * @param m_throwaway pybind11 representation of the python module that are
-=======
    * @param mod pybind11 representation of the python modules the representation
    *        managers will be included to
    * @param m_internal pybind11 representation of the python modules that are
->>>>>>> 9daa8a36
    *        needed but not useful to use on the python side
    */
   void add_representation_calculators(py::module & mod,
