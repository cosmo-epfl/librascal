--- conflicted
+++ resolved
@@ -28,10 +28,12 @@
 
 #include "bind_include.hh"
 
+using namespace rascal;
+namespace py = pybind11;
+
 template<typename SMI>
 using LayerByOrder = typename SMI::traits::LayerByOrder;
 
-<<<<<<< HEAD
 template<typename SMI, size_t Order>
 struct HelperLayer {
   static constexpr size_t layer{compute_cluster_layer<Order>(LayerByOrder<SMI>{})};
@@ -82,21 +84,16 @@
 {
     static void static_for(py::module &) {}
 };
-=======
-using namespace rascal;
-namespace py = pybind11;
->>>>>>> 237d010b
 
 //! templated function for adding clusters of different orders
 template<size_t Order, typename SMI>
 decltype(auto) add_cluster(py::module & m) {
-<<<<<<< HEAD
   using ClusterRef = ClusterRef_t<SMI,Order>;
   using ClusterRefKey = ClusterRefKey_t<SMI,Order>;
 
   std::string cluster_name = 
                 internal::GetBindingTypeName<SMI>();
-  
+
   if (Order==1){
     cluster_name += std::string(".Center");
   } else if (Order==2) {
@@ -109,15 +106,6 @@
 
   py::class_<ClusterRef,ClusterRefKey>
                       py_cluster (m, cluster_name.c_str());
-=======
-  using ClusterRef = typename StructureManager<
-    StructureManagerImplementation>::template ClusterRef<Order>;
-  // TODO: change the exposed name to a convertion of the
-  // StructureManagerImplementation type to a string
-  py::class_<ClusterRef>
-    py_cluster(m, (Order == 1)
-                ? "StructureManager.Center" : "StructureManager.Neighbour");
->>>>>>> 237d010b
   py_cluster.def_property_readonly("atom_index", & ClusterRef::get_atom_index,
                                    py::return_value_policy::reference)
     .def_property_readonly("atom_type", & ClusterRef::get_atom_type,
@@ -131,7 +119,6 @@
   return py_cluster;
 }
 
-<<<<<<< HEAD
 //! bind iterator and ClusterRef for Order >= 2
 template<typename StructureManagerImplementation, size_t Order>
 decltype(auto) add_iterator(py::module & m, 
@@ -266,25 +253,11 @@
   // bind implementation class
   auto manager = add_structure_manager_implementation<Manager_t>(mod,m_garbage);
   manager.def("update", [] (Manager_t & v,
-=======
-//! structure manager centers python binding
-void add_manager_centers(py::module & m){
-  m.doc() = "binding for the Structure Manager Centers";
-  py::class_<StructureManager<StructureManagerCenters>>
-    (m, "StructureManagerBase_Centers").def(py::init<>());
-  py::class_<StructureManagerCenters,
-             StructureManager<StructureManagerCenters>>
-    (m, "StructureManagerCenters")
-    .def(py::init<>())
-    // interface can handle both row- and col-major matrices
-    .def("update", [] (StructureManagerCenters & v,
->>>>>>> 237d010b
                        const py::EigenDRef<const Eigen::MatrixXd> & positions,
                        const py::EigenDRef<const Eigen::VectorXi> & atom_types,
                        const py::EigenDRef<const Eigen::MatrixXd> & cell,
                        const py::EigenDRef<const Eigen::MatrixXi> & pbc ) {
            v.update(positions, atom_types, cell, pbc);
-<<<<<<< HEAD
          });
 }
 
@@ -337,11 +310,3 @@
   bind_structure_manager<StructureManagerCenters>(m_str_mng,m_adp,m_garbage);
   
 }
-=======
-         })
-    .def("__iter__", [] (StructureManager<StructureManagerCenters> & v) {
-        return py::make_iterator(v.begin(), v.end());
-      }, py::keep_alive<0, 1>()); /* Keep vector alive while iterator is used */
-  add_cluster<1, StructureManagerCenters>(m);
-}
->>>>>>> 237d010b
