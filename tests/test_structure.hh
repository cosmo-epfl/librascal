/**
 * file test_structure.hh
 *
 * @author Till Junge <till.junge@altermail.ch>
 *
 * @date   05 Apr 2018
 *
 * @brief  Common headers for tests related to `StructureManager`
 *
 * @section LICENSE
 *
 * Copyright © 2018 Till Junge, COSMO (EPFL), LAMMM (EPFL)
 *
 * rascal is free software; you can redistribute it and/or
 * modify it under the terms of the GNU General Public License as
 * published by the Free Software Foundation, either version 3, or (at
 * your option) any later version.
 *
 * rascal is distributed in the hope that it will be useful, but
 * WITHOUT ANY WARRANTY; without even the implied warranty of
 * MERCHANTABILITY or FITNESS FOR A PARTICULAR PURPOSE. See the GNU
 * General Public License for more details.
 *
 * You should have received a copy of the GNU Lesser General Public License
 * along with this software; see the file LICENSE. If not, write to the
 * Free Software Foundation, Inc., 59 Temple Place - Suite 330,
 * Boston, MA 02111-1307, USA.
 */

#ifndef TEST_NEIGHBOURHOOD_H
#define TEST_NEIGHBOURHOOD_H

#include "structure_managers/structure_manager_base.hh"
#include "structure_managers/structure_manager_lammps.hh"
#include "structure_managers/structure_manager_chain.hh"
#include "structure_managers/structure_manager_centers.hh"
#include "structure_managers/adaptor_strict.hh"
#include "structure_managers/adaptor_increase_maxorder.hh"
#include "structure_managers/adaptor_neighbour_list.hh"

namespace rascal {

  /**
   * This file generates fixtures for all the classes in structure_managers
   * that need to be tested. Fixtures should be as compatible as possible in
   * terms of interface, so that the tests can be easily templated.  This is a
   * list of conventions that are expected in tests: - If a fixture generates an
   * object that should be accessible with a structure_manager interface, it has
   * to be called "manager"
   */


  /* ---------------------------------------------------------------------- */
  /**
   * Most basic fixture. This is only to guarantee, that the manager, which is
   * built with existing data and not adapted is always accessible with the
   * variable ``manager``.
   */
  template<class ManagerImplementation>
  struct ManagerFixture {
    ManagerFixture():
<<<<<<< HEAD
      pbc{{true,true,true}}, cell(3, 3), positions(22, 3), 
      atom_types(22), cutoff{2.}
=======
      pbc{{true, true, true}}, cell(3, 3), positions(22, 3),
      numbers(22), cutoff{2.}
>>>>>>> 237d010b
    {
      cell <<
        6.19, 2.41, 0.21,
        0.00, 6.15, 1.02,
        0.00, 0.00, 7.31;
      positions <<
        3.689540159937393, 5.123016813620886, 1.994119731169116,
        6.818437242389163, 2.630056617829216, 6.182500355729062,
        2.114977334498767, 6.697579639059512, 1.392155450018263,
        7.420401523540017, 2.432242071439904, 6.380314902118375,
        1.112656394115962, 7.699900579442317, 3.569715877854675,
        5.242841095703604, 3.122826344932127, 5.689730628626151,
        3.248684682453303, 5.563872291104976, 2.608353462112637,
        6.204203511445642, 5.035681855581504, 2.134827911489532,
        0.946910011088814, 6.223599755982222, 4.168634519120968,
        3.001875247950068, 1.980327734683430, 5.190182032387606,
        2.943861424421339, 4.226648342649697, 5.457161501166098,
        1.713348265904937, 1.501663178733906, 5.668846588337130,
        5.208365510425203, 1.962144256645833, 2.728127406527150,
        4.442382360543885, 2.839975217222644, 4.330534549848392,
        0.744216089807768, 6.426293677263268, 4.643695520786083,
        2.662204050783991, 1.250682335857938, 6.055217235712136,
        0.860905287815103, 6.444994283754972, 4.536108843695142,
        2.769790727874932, 5.609177455068640, 1.696722116501434,
        6.703053268421970, 0.602846303148105, 3.487609972580834,
        3.818289598989240, 1.436734374347541, 5.869165197222533,
        1.054504320562138, 6.251395251007936, 3.998423858825871,
        3.307475712744203, 5.323662899811682, 1.982236671758393;
      positions.transposeInPlace();
      atom_types << 20, 20, 24, 24, 15, 15, 15, 15,  8,  8,  8,
        8,  8,  8,  8,  8,  8,  8,  8,  8,  8,  8;
<<<<<<< HEAD
      
      manager.update(positions, atom_types, cell, 
=======

      manager.update(positions, numbers, cell,
>>>>>>> 237d010b
              Eigen::Map<Eigen::Matrix<int, 3, 1>>{pbc.data()});
    }

    ~ManagerFixture() { }

    ManagerImplementation manager{};
    std::array<int, 3> pbc;
    Eigen::MatrixXd cell;
    Eigen::MatrixXd positions; // 3, 22
    Eigen::VectorXi atom_types;
    double cutoff;
  };

  /* ---------------------------------------------------------------------- */
  /**
   * Basic fixture for using two manager to compare things. This is to
   * guarantee, that the managers, built with existing data and not adapted is
   * always accessible with the variable ``manager_1`` and ``manager_2``. Both
   * managers are of the same class.
   */
  template<class ManagerImplementation>
  struct ManagerFixtureTwo
  {
    ManagerFixtureTwo() {} // ctor
    ~ManagerFixtureTwo() {} // dtor

    ManagerImplementation manager_1{};
    ManagerImplementation manager_2{};
  };

  /* ---------------------------------------------------------------------- */
  /**
   * general case of a manager fixture, which reads the structure information
   * from a file, atomic structure contains 9 atoms in a very simple cubic unit
   * cell, no periodicity, it inherits publicly from the ManagerFixture, which
   * provides access to the variable ``manager``.
   */
  template<class ManagerImplementation>
<<<<<<< HEAD
  struct ManagerFixtureFile : public ManagerFixture<ManagerImplementation>
  {
    ManagerFixtureFile() :
      ManagerFixture<ManagerImplementation> {}, // initialize manager variable
      cutoff{1.}, filename{"simple_cubic_9.json"} // initialize current fixture
=======
  struct ManagerFixtureFile {
    ManagerFixtureFile():
      cutoff{1.}, filename{"simple_cubic_9.json"}
>>>>>>> 237d010b
    {
      this->manager.update(filename);
    }

    ~ManagerFixtureFile()  {}

    // additional variables for present fixture
    double cutoff;
    std::string filename{};
  };

  /* ---------------------------------------------------------------------- */
  /**
   * Fixture which provides two managers ``manager_1`` and ``manager_2``, which
   * both have a hexagonal lattice, but with different unit cells (vectors) with
   * two atoms. It is used to ensure that the neighbour list algorithm is robust
   * with respect to the unit cell.
   */
  struct ManagerFixtureTwoHcp
    : public ManagerFixtureTwo<StructureManagerCenters>
  {
    ManagerFixtureTwoHcp():
      ManagerFixtureTwo<StructureManagerCenters> {},
      pbc{{true,true,true}}, cell_1(3,3), cell_2(3,3),
      positions_1(3, 2), positions_2(3, 2),
      atom_types(2), cutoff{0.7}
    {
      /*
       * hcp crystal with lattice parameter a = 1, c = sqrt(8/3), defined in two
       * unit cells: basal and prismatic 1. The neighbourlist is built with the
       * same cutoff. The test checks, if all atoms have the same number of
       * neighbours.
       */
      auto a{1.};
      auto c{std::sqrt(8./3.)};

      cell_1 <<
        a,  -0.5*a ,            0.,
        0., std::sqrt(3.)/2.*a, 0.,
        0.,  0.,                c;

      cell_2 <<
        a,   0.,         0.5*a,
        0.,  c,             0.,
        0.,  0.,  std::sqrt(3.)/2.*a;

      auto p_1 =
        2./3. * cell_1.col(0)
        + 1./3. * cell_1.col(1)
        + 1./2. * cell_1.col(2);

<<<<<<< HEAD
      positions_1 <<
        0.0, p_1[0],
        0.0, p_1[1],
        0.0, p_1[2];
=======
  /* ---------------------------------------------------------------------- */
  template<class ManagerImplementation>
  struct ManagerFixtureSimple {
    ManagerFixtureSimple():
      pbc{{true, true, true}}, cutoff{1.}, center_ids(natoms),
      cell(dim, dim), positions(dim, natoms), atom_types(natoms)
    {}
>>>>>>> 237d010b

      auto p_2 =
        -1./3. * cell_2.col(0)
        + 1./2. * cell_2.col(1)
        + 2./3. * cell_2.col(2);

      positions_2 <<
        0.0, p_2[0],
        0.0, p_2[1],
        0.0, p_2[2];

<<<<<<< HEAD
      atom_types << 1, 1;
=======
  /* ---------------------------------------------------------------------- */
  template<class ManagerImplementation>
  struct ManagerFixtureNeighbourCheckHcp {
    ManagerFixtureNeighbourCheckHcp():
      pbc{{true, true, true}}, cutoff{1.}, center_ids(natoms),
      cell_1(dim, dim), cell_2(dim, dim),
      positions_1(dim, natoms), positions_2(dim, natoms), atom_types(natoms)
    {}
>>>>>>> 237d010b

      manager_1.update(positions_1, atom_types, cell_1,
                       Eigen::Map<Eigen::Matrix<int, 3, 1>>
                       {pbc.data()});

      manager_2.update(positions_2, atom_types, cell_2,
                       Eigen::Map<Eigen::Matrix<int, 3, 1>>
                       {pbc.data()});
    }

    ~ManagerFixtureTwoHcp() {}

    std::array<int, 3> pbc;
    Eigen::MatrixXd cell_1;
    Eigen::MatrixXd cell_2;
    Eigen::MatrixXd positions_1;
    Eigen::MatrixXd positions_2;
    // same number of atoms, therefore only one necessary
    Eigen::VectorXi atom_types;

    double cutoff;

    const int natoms{2};
  };

  /* ---------------------------------------------------------------------- */
<<<<<<< HEAD
  /**
   * Fixture which provides two managers ``manager_1`` and ``manager_2``, which
   * both have a face centered cubic lattice, but with different unit cells
   * (vectors) with one and four atoms. It is another test to ensure that the
   * neighbour list algorithm is robust with respect to the unit cell.
   */
  struct ManagerFixtureTwoFcc
    : public ManagerFixtureTwo<StructureManagerCenters>
  {
    ManagerFixtureTwoFcc():
      ManagerFixtureTwo<StructureManagerCenters> {},
      pbc{{true, true, true}}, cell_1(3, 3), cell_2(3, 3),
      positions_1(3, 1), positions_2(3, 4),
      atom_types_1(1), atom_types_2(4),
      cutoff{0.7}, // starting with zero neighbours
      natoms_1{1}, natoms_2{4}
    {
      /*
       * fcc unit cells: first cell consists of only one atom, which is
       * repeated, second cell is the conventional 4 atoms. This test checks, if
       * the found number of neighbours with increasing cutoff is the same for
       * the atom at position (0, 0, 0).
       */
      auto a{1.};
=======
  template<class ManagerImplementation>
  struct ManagerFixtureNeighbourCheckFcc {
    ManagerFixtureNeighbourCheckFcc():
      pbc{{true, true, true}}, cutoff{1.},
      center_ids_1(natoms_1), center_ids_2(natoms_2),
      cell_1(dim, dim), cell_2(dim, dim),
      positions_1(dim, natoms_1), positions_2(dim, natoms_1),
      atom_types_1(natoms_2), atom_types_2(natoms_2)
    {}
>>>>>>> 237d010b

      cell_1 <<
        a,  0.5*a, 0.5*a,
        0., 0.5*a, 0.   ,
        0., 0.,    0.5*a;

      cell_2 <<
        a,   0., 0.,
        0.,  a,  0.,
        0.,  0., a ;

      positions_1 <<
        0.,
        0.,
        0.;

      auto p_2 = 0.5 * cell_2.col(0) + 0.5 * cell_2.col(1);
      auto p_3 = 0.5 * cell_2.col(0) + 0.5 * cell_2.col(2);
      auto p_4 = 0.5 * cell_2.col(1) + 0.5 * cell_2.col(2);

      positions_2 <<
        0.0, p_2[0], p_3[0], p_4[0],
        0.0, p_2[1], p_3[1], p_4[1],
        0.0, p_2[2], p_3[2], p_4[2];

      atom_types_1 << 1;
      atom_types_2 << 1, 1, 1, 1;

      manager_1.update(positions_1, atom_types_1, cell_1,
                       Eigen::Map<Eigen::Matrix<int, 3, 1>>
                       {pbc.data()});

      manager_2.update(positions_2, atom_types_1, cell_2,
                       Eigen::Map<Eigen::Matrix<int, 3, 1>>
                       {pbc.data()});
    }

    ~ManagerFixtureTwoFcc() {}


    std::array<int, 3> pbc;
    Eigen::MatrixXd cell_1;
    Eigen::MatrixXd cell_2;
    Eigen::MatrixXd positions_1;
    Eigen::MatrixXd positions_2;
    Eigen::VectorXi atom_types_1;
    Eigen::VectorXi atom_types_2;

    double cutoff;

    const int natoms_1;
    const int natoms_2;
  };

  /* ---------------------------------------------------------------------- */
  template <>
  struct ManagerFixture<StructureManagerLammps> {
    using Manager_t = StructureManagerLammps;
    constexpr static int nb{3};
    constexpr static int dim{3};
    using ptr_t = double**;

    ManagerFixture()
      :firstneigh{new int*[nb]},
       x{new double*[nb]},
       f{new double*[nb]},
       vatom{new double*[nb]},
       manager{} {
         manager.update(inum, tot_num, ilist, numneigh,
                        static_cast<int**>(firstneigh),
                        ptr_t(x),
                        ptr_t(f), type, eatom,
                        static_cast<double**>(vatom));
         firstneigh[0] = new int[2];
         firstneigh[0][0] = 1;
         firstneigh[0][1] = 2;
         firstneigh[1] = new int;
         firstneigh[1][0] = 0;
         firstneigh[2] = new int;
         firstneigh[2][0] = 0;

         for (int i{0} ; i < nb ; ++i) {
           x[i] = new double[dim];
           f[i] = new double[dim];
           for (int j{0} ; j < dim ; ++j) {
             x[i][j] = tx[i][j];
             f[i][j] = tf[i][j];
           }
         }
       }

    ManagerFixture( ManagerFixture &) = delete;
    ManagerFixture & operator=(const ManagerFixture&) = delete;
    ~ManagerFixture() {
      delete[] firstneigh[0];
      delete firstneigh[1];
      delete firstneigh[2];
      delete[] firstneigh;
      delete[] vatom;
      for (int i{0} ; i < nb ; ++i) {
        delete[] x[i];
        delete[] f[i];
      }
      delete[] x;
      delete[] f;
    }
    double tx[nb][nb] = {{0, 0, 0}, {1, 0, 0}, {0, 1, 0}};
    double tf[nb][nb] = {{1, 1, 0}, {-1, 0, 0}, {0, -1, 0}};

    int inum{nb};
    int tot_num{nb}; //includes ghosts
    int ilist[nb]{0, 1, 2};
    int numneigh[nb]{2, 1, 1};
    int ** firstneigh;
    double **x;
    double **f;
    int type[nb]{1, 1, 1};
    double  eatom[3]{2, 1, 1};
    double ** vatom;
    Manager_t manager;
  };

  /* ---------------------------------------------------------------------- */
  /**
   * fixture for providing a neighbour list from a simple manager, which is read
   * from a JSON file. This fixture provides iteration over the variable
   * ``pair_manager``
   */
  template<class ManagerImplementation>
  struct PairFixtureFile : public ManagerFixtureFile<ManagerImplementation>
  {
    using Manager_t = ManagerImplementation;

    static_assert(ManagerImplementation::traits::MaxOrder == 1,
                  "Lower layer manager has MaxOrder needs MaxOrder = 1");

    using PairManager_t = AdaptorNeighbourList<ManagerImplementation>;

    PairFixtureFile()
      : ManagerFixtureFile<ManagerImplementation> {},
      pair_manager{this->manager, this->cutoff}
    {
      this->pair_manager.update();
    }

    ~PairFixtureFile() {}

    AdaptorNeighbourList<ManagerImplementation> pair_manager;
  };

  /* ---------------------------------------------------------------------- */
  /**
   * fixture for providing a neighbour list from a manager which is built with
   * positions in its fixture. this fixture provides iteration over the variable
   * ``pair_manager``.
   */
  template<class ManagerImplementation>
  struct PairFixture : public ManagerFixture<ManagerImplementation> {
    using Manager_t = ManagerImplementation;

    static_assert(ManagerImplementation::traits::MaxOrder == 1,
                  "Lower layer manager has MaxOrder needs MaxOrder = 1");

    using PairManager_t = AdaptorNeighbourList<ManagerImplementation>;

    PairFixture()
      : ManagerFixture<ManagerImplementation> {},
      pair_manager{this->manager, 3.}
    {
      this->pair_manager.update();
    }

    ~PairFixture() {}

    AdaptorNeighbourList<ManagerImplementation> pair_manager;
  };

  /* ---------------------------------------------------------------------- */
  /**
   * A simple fixture using ManagerCenters to check the neighbourlist algorithm
   * with simple positions and a periodicity only in x-direction.
   *
   */
<<<<<<< HEAD
  struct ManagerFixtureSimple : public ManagerFixture<StructureManagerCenters>
  {
    ManagerFixtureSimple() :
      ManagerFixture<StructureManagerCenters> {},
      pbc{{true, false, false}}, cell(3, 3), positions(3, 8), atom_types(8),
      cutoff{2.1}, natoms{8}
=======
  template<>
  struct ManagerFixtureNeighbourCheckHcp<StructureManagerCenters> {
    using Manager_t = StructureManagerCenters;

    ManagerFixtureNeighbourCheckHcp():
      pbc{{true, true, true}}, cell_1(3, 3), cell_2(3, 3),
      positions_1(3, 2), positions_2(3, 2), numbers(2), cutoff{0.7}
>>>>>>> 237d010b
    {
      cell <<
        2., 0., 0.,
        0., 2., 0.,
        0., 0., 2.;

      positions <<
        0.4, 1.4, 0.4, 1.4, 0.4, 1.4, 0.4, 1.4,
        0.4, 0.4, 1.4, 1.4, 0.4, 0.4, 1.4, 1.4,
        0.4, 0.4, 0.4, 0.4, 1.4, 1.4, 1.4, 1.4;

      atom_types << 1, 1, 1, 1, 1, 1, 1, 1;

      this->manager.update(positions, atom_types, cell,
                           Eigen::Map<Eigen::Matrix<int, 3, 1>>{pbc.data()});
    }
<<<<<<< HEAD

    ~ManagerFixtureSimple() {}
=======
    Manager_t manager_1{};
    Manager_t manager_2{};
    std::array<int, 3> pbc;
    Eigen::MatrixXd cell_1;
    Eigen::MatrixXd cell_2;
    Eigen::MatrixXd positions_1;
    Eigen::MatrixXd positions_2;
    Eigen::VectorXi numbers;

    double cutoff;

    const int natoms{2};
  };

  /* ---------------------------------------------------------------------- */
  /**
   * Comparison of two fcc cells to check if the zeroth level the AdaptorMaxOrder
   * (building the neighbourlist) works properly
   */
  template<>
  struct ManagerFixtureNeighbourCheckFcc<StructureManagerCenters> {
    using Manager_t = StructureManagerCenters;

    ManagerFixtureNeighbourCheckFcc():
      pbc{{true, true, true}},
      cell_1(3, 3), cell_2(3, 3),
      positions_1(3, 1), positions_2(3, 4),
      numbers_1(1), numbers_2(4),
      cutoff{0.7}, // start with zero neighbours
      natoms_1{1}, natoms_2{4}
    {
      /*
       * fcc unit cells: first cell consists of only one atom, which is
       * repeated, second cell is the conventional 4 atoms. This test checks, if
       * the found number of neighbours with increasing cutoff is the same for
       * the atom at position (0, 0, 0).
       */
      auto a{1.};

      cell_1 <<
        a,  0.5*a, 0.5*a,
        0., 0.5*a, 0.   ,
        0., 0.,    0.5*a;

      cell_2 <<
        a,   0., 0.,
        0.,  a,  0.,
        0.,  0., a;

      positions_1 <<
        0.,
        0.,
        0.;

      auto p_2 = 0.5 * cell_2.col(0) + 0.5 * cell_2.col(1);
      auto p_3 = 0.5 * cell_2.col(0) + 0.5 * cell_2.col(2);
      auto p_4 = 0.5 * cell_2.col(1) + 0.5 * cell_2.col(2);

      positions_2 <<
        0.0, p_2[0], p_3[0], p_4[0],
        0.0, p_2[1], p_3[1], p_4[1],
        0.0, p_2[2], p_3[2], p_4[2];

      numbers_1 << 1;
      numbers_2 << 1, 1, 1, 1;

      manager_1.update(positions_1, numbers_1, cell_1,
                       Eigen::Map<Eigen::Matrix<int, 3, 1>>
                       {pbc.data()});
>>>>>>> 237d010b

    std::array<int, 3> pbc;
    Eigen::MatrixXd cell;
    Eigen::MatrixXd positions;
    Eigen::VectorXi atom_types;

    double cutoff;

<<<<<<< HEAD
    const int natoms;
=======
    const int natoms_1{1};
    const int natoms_2{4};
>>>>>>> 237d010b
  };

  /* ---------------------------------------------------------------------- */
  /**
   * A fixture to check the neighbourlist algorithm with increasing skewedness
   * of the cell as well as a shift of the positions. The manager is built and
   * constructed inside the loop in the test: it skews the cells, therefore it
   * is not templated. The initial cutoff here is chosen to be smaller than the
   * atomic distance in this case to ensure to start with zero neighbours.
   */
<<<<<<< HEAD
  struct ManagerFixtureSkew
  {

    ManagerFixtureSkew():
      pbc{{true, true, false}}, cell(3, 3), positions(3, 2), atom_types(2),
      cutoff{0.49}, natoms{2}
=======
  template<>
  struct ManagerFixtureSimple<StructureManagerCenters> {
    using Manager_t = StructureManagerCenters;
    ManagerFixtureSimple():
      pbc{{true, false, false}}, cell(3, 3), positions(3, 8), numbers(8),
      cutoff{2.1}
>>>>>>> 237d010b
    {
      cell <<
        1.0, 0.0, 0.0,
        0.0, 1.0, 0.0,
        0.0, 0.0, 0.5;

      positions <<
        0.01, 0.01,
        0.01, 0.51,
        0.01, 0.01;

      atom_types << 1, 1;
    }

    ~ManagerFixtureSkew() {}

    std::array<int, 3> pbc;
    Eigen::MatrixXd cell;
    Eigen::MatrixXd positions;
    Eigen::VectorXi atom_types;

    double cutoff;

    const int natoms;
  };
}  // rascal

#endif /* TEST_NEIGHBOURHOOD_H */<|MERGE_RESOLUTION|>--- conflicted
+++ resolved
@@ -59,14 +59,8 @@
   template<class ManagerImplementation>
   struct ManagerFixture {
     ManagerFixture():
-<<<<<<< HEAD
-      pbc{{true,true,true}}, cell(3, 3), positions(22, 3), 
-      atom_types(22), cutoff{2.}
-=======
       pbc{{true, true, true}}, cell(3, 3), positions(22, 3),
-      numbers(22), cutoff{2.}
->>>>>>> 237d010b
-    {
+      atom_types(22), cutoff{2.} {
       cell <<
         6.19, 2.41, 0.21,
         0.00, 6.15, 1.02,
@@ -97,13 +91,8 @@
       positions.transposeInPlace();
       atom_types << 20, 20, 24, 24, 15, 15, 15, 15,  8,  8,  8,
         8,  8,  8,  8,  8,  8,  8,  8,  8,  8,  8;
-<<<<<<< HEAD
-      
-      manager.update(positions, atom_types, cell, 
-=======
-
-      manager.update(positions, numbers, cell,
->>>>>>> 237d010b
+
+      manager.update(positions, atom_types, cell,
               Eigen::Map<Eigen::Matrix<int, 3, 1>>{pbc.data()});
     }
 
@@ -125,8 +114,7 @@
    * managers are of the same class.
    */
   template<class ManagerImplementation>
-  struct ManagerFixtureTwo
-  {
+  struct ManagerFixtureTwo {
     ManagerFixtureTwo() {} // ctor
     ~ManagerFixtureTwo() {} // dtor
 
@@ -142,17 +130,10 @@
    * provides access to the variable ``manager``.
    */
   template<class ManagerImplementation>
-<<<<<<< HEAD
-  struct ManagerFixtureFile : public ManagerFixture<ManagerImplementation>
-  {
+  struct ManagerFixtureFile : public ManagerFixture<ManagerImplementation> {
     ManagerFixtureFile() :
       ManagerFixture<ManagerImplementation> {}, // initialize manager variable
       cutoff{1.}, filename{"simple_cubic_9.json"} // initialize current fixture
-=======
-  struct ManagerFixtureFile {
-    ManagerFixtureFile():
-      cutoff{1.}, filename{"simple_cubic_9.json"}
->>>>>>> 237d010b
     {
       this->manager.update(filename);
     }
@@ -172,11 +153,10 @@
    * with respect to the unit cell.
    */
   struct ManagerFixtureTwoHcp
-    : public ManagerFixtureTwo<StructureManagerCenters>
-  {
+    : public ManagerFixtureTwo<StructureManagerCenters> {
     ManagerFixtureTwoHcp():
       ManagerFixtureTwo<StructureManagerCenters> {},
-      pbc{{true,true,true}}, cell_1(3,3), cell_2(3,3),
+      pbc{{true, true, true}}, cell_1(3, 3), cell_2(3, 3),
       positions_1(3, 2), positions_2(3, 2),
       atom_types(2), cutoff{0.7}
     {
@@ -204,20 +184,10 @@
         + 1./3. * cell_1.col(1)
         + 1./2. * cell_1.col(2);
 
-<<<<<<< HEAD
       positions_1 <<
         0.0, p_1[0],
         0.0, p_1[1],
         0.0, p_1[2];
-=======
-  /* ---------------------------------------------------------------------- */
-  template<class ManagerImplementation>
-  struct ManagerFixtureSimple {
-    ManagerFixtureSimple():
-      pbc{{true, true, true}}, cutoff{1.}, center_ids(natoms),
-      cell(dim, dim), positions(dim, natoms), atom_types(natoms)
-    {}
->>>>>>> 237d010b
 
       auto p_2 =
         -1./3. * cell_2.col(0)
@@ -229,18 +199,7 @@
         0.0, p_2[1],
         0.0, p_2[2];
 
-<<<<<<< HEAD
       atom_types << 1, 1;
-=======
-  /* ---------------------------------------------------------------------- */
-  template<class ManagerImplementation>
-  struct ManagerFixtureNeighbourCheckHcp {
-    ManagerFixtureNeighbourCheckHcp():
-      pbc{{true, true, true}}, cutoff{1.}, center_ids(natoms),
-      cell_1(dim, dim), cell_2(dim, dim),
-      positions_1(dim, natoms), positions_2(dim, natoms), atom_types(natoms)
-    {}
->>>>>>> 237d010b
 
       manager_1.update(positions_1, atom_types, cell_1,
                        Eigen::Map<Eigen::Matrix<int, 3, 1>>
@@ -267,7 +226,6 @@
   };
 
   /* ---------------------------------------------------------------------- */
-<<<<<<< HEAD
   /**
    * Fixture which provides two managers ``manager_1`` and ``manager_2``, which
    * both have a face centered cubic lattice, but with different unit cells
@@ -275,8 +233,7 @@
    * neighbour list algorithm is robust with respect to the unit cell.
    */
   struct ManagerFixtureTwoFcc
-    : public ManagerFixtureTwo<StructureManagerCenters>
-  {
+    : public ManagerFixtureTwo<StructureManagerCenters> {
     ManagerFixtureTwoFcc():
       ManagerFixtureTwo<StructureManagerCenters> {},
       pbc{{true, true, true}}, cell_1(3, 3), cell_2(3, 3),
@@ -292,17 +249,6 @@
        * the atom at position (0, 0, 0).
        */
       auto a{1.};
-=======
-  template<class ManagerImplementation>
-  struct ManagerFixtureNeighbourCheckFcc {
-    ManagerFixtureNeighbourCheckFcc():
-      pbc{{true, true, true}}, cutoff{1.},
-      center_ids_1(natoms_1), center_ids_2(natoms_2),
-      cell_1(dim, dim), cell_2(dim, dim),
-      positions_1(dim, natoms_1), positions_2(dim, natoms_1),
-      atom_types_1(natoms_2), atom_types_2(natoms_2)
-    {}
->>>>>>> 237d010b
 
       cell_1 <<
         a,  0.5*a, 0.5*a,
@@ -312,7 +258,7 @@
       cell_2 <<
         a,   0., 0.,
         0.,  a,  0.,
-        0.,  0., a ;
+        0.,  0., a;
 
       positions_1 <<
         0.,
@@ -432,8 +378,7 @@
    * ``pair_manager``
    */
   template<class ManagerImplementation>
-  struct PairFixtureFile : public ManagerFixtureFile<ManagerImplementation>
-  {
+  struct PairFixtureFile : public ManagerFixtureFile<ManagerImplementation> {
     using Manager_t = ManagerImplementation;
 
     static_assert(ManagerImplementation::traits::MaxOrder == 1,
@@ -486,23 +431,11 @@
    * with simple positions and a periodicity only in x-direction.
    *
    */
-<<<<<<< HEAD
-  struct ManagerFixtureSimple : public ManagerFixture<StructureManagerCenters>
-  {
+  struct ManagerFixtureSimple : public ManagerFixture<StructureManagerCenters> {
     ManagerFixtureSimple() :
       ManagerFixture<StructureManagerCenters> {},
       pbc{{true, false, false}}, cell(3, 3), positions(3, 8), atom_types(8),
-      cutoff{2.1}, natoms{8}
-=======
-  template<>
-  struct ManagerFixtureNeighbourCheckHcp<StructureManagerCenters> {
-    using Manager_t = StructureManagerCenters;
-
-    ManagerFixtureNeighbourCheckHcp():
-      pbc{{true, true, true}}, cell_1(3, 3), cell_2(3, 3),
-      positions_1(3, 2), positions_2(3, 2), numbers(2), cutoff{0.7}
->>>>>>> 237d010b
-    {
+      cutoff{2.1}, natoms{8} {
       cell <<
         2., 0., 0.,
         0., 2., 0.,
@@ -518,80 +451,8 @@
       this->manager.update(positions, atom_types, cell,
                            Eigen::Map<Eigen::Matrix<int, 3, 1>>{pbc.data()});
     }
-<<<<<<< HEAD
 
     ~ManagerFixtureSimple() {}
-=======
-    Manager_t manager_1{};
-    Manager_t manager_2{};
-    std::array<int, 3> pbc;
-    Eigen::MatrixXd cell_1;
-    Eigen::MatrixXd cell_2;
-    Eigen::MatrixXd positions_1;
-    Eigen::MatrixXd positions_2;
-    Eigen::VectorXi numbers;
-
-    double cutoff;
-
-    const int natoms{2};
-  };
-
-  /* ---------------------------------------------------------------------- */
-  /**
-   * Comparison of two fcc cells to check if the zeroth level the AdaptorMaxOrder
-   * (building the neighbourlist) works properly
-   */
-  template<>
-  struct ManagerFixtureNeighbourCheckFcc<StructureManagerCenters> {
-    using Manager_t = StructureManagerCenters;
-
-    ManagerFixtureNeighbourCheckFcc():
-      pbc{{true, true, true}},
-      cell_1(3, 3), cell_2(3, 3),
-      positions_1(3, 1), positions_2(3, 4),
-      numbers_1(1), numbers_2(4),
-      cutoff{0.7}, // start with zero neighbours
-      natoms_1{1}, natoms_2{4}
-    {
-      /*
-       * fcc unit cells: first cell consists of only one atom, which is
-       * repeated, second cell is the conventional 4 atoms. This test checks, if
-       * the found number of neighbours with increasing cutoff is the same for
-       * the atom at position (0, 0, 0).
-       */
-      auto a{1.};
-
-      cell_1 <<
-        a,  0.5*a, 0.5*a,
-        0., 0.5*a, 0.   ,
-        0., 0.,    0.5*a;
-
-      cell_2 <<
-        a,   0., 0.,
-        0.,  a,  0.,
-        0.,  0., a;
-
-      positions_1 <<
-        0.,
-        0.,
-        0.;
-
-      auto p_2 = 0.5 * cell_2.col(0) + 0.5 * cell_2.col(1);
-      auto p_3 = 0.5 * cell_2.col(0) + 0.5 * cell_2.col(2);
-      auto p_4 = 0.5 * cell_2.col(1) + 0.5 * cell_2.col(2);
-
-      positions_2 <<
-        0.0, p_2[0], p_3[0], p_4[0],
-        0.0, p_2[1], p_3[1], p_4[1],
-        0.0, p_2[2], p_3[2], p_4[2];
-
-      numbers_1 << 1;
-      numbers_2 << 1, 1, 1, 1;
-
-      manager_1.update(positions_1, numbers_1, cell_1,
-                       Eigen::Map<Eigen::Matrix<int, 3, 1>>
-                       {pbc.data()});
->>>>>>> 237d010b
 
     std::array<int, 3> pbc;
     Eigen::MatrixXd cell;
@@ -600,12 +461,7 @@
 
     double cutoff;
 
-<<<<<<< HEAD
     const int natoms;
-=======
-    const int natoms_1{1};
-    const int natoms_2{4};
->>>>>>> 237d010b
   };
 
   /* ---------------------------------------------------------------------- */
@@ -616,21 +472,10 @@
    * is not templated. The initial cutoff here is chosen to be smaller than the
    * atomic distance in this case to ensure to start with zero neighbours.
    */
-<<<<<<< HEAD
-  struct ManagerFixtureSkew
-  {
-
+  struct ManagerFixtureSkew {
     ManagerFixtureSkew():
       pbc{{true, true, false}}, cell(3, 3), positions(3, 2), atom_types(2),
       cutoff{0.49}, natoms{2}
-=======
-  template<>
-  struct ManagerFixtureSimple<StructureManagerCenters> {
-    using Manager_t = StructureManagerCenters;
-    ManagerFixtureSimple():
-      pbc{{true, false, false}}, cell(3, 3), positions(3, 8), numbers(8),
-      cutoff{2.1}
->>>>>>> 237d010b
     {
       cell <<
         1.0, 0.0, 0.0,
