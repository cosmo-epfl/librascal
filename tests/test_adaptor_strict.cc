--- conflicted
+++ resolved
@@ -202,18 +202,13 @@
           int a1{neigh_ids_strict[ii][jj]};
           double d0{neigh_dist[ii][jj]};
           double d1{neigh_dist_strict[ii][jj]};
-<<<<<<< HEAD
-          BOOST_CHECK_EQUAL(a0,a1);
-          BOOST_CHECK_EQUAL(d0,d1);
+          BOOST_CHECK_EQUAL(a0, a1);
+          BOOST_CHECK_EQUAL(d0, d1);
           for (size_t kk{0};kk<neigh_dirVec[ii][jj].size();++kk){
             double dv0{neigh_dirVec[ii][jj][kk]};
             double dv1{neigh_dirVec_strict[ii][jj][kk]};
             BOOST_CHECK_EQUAL(dv0,dv1);
           }
-=======
-          BOOST_CHECK_EQUAL(a0, a1);
-          BOOST_CHECK_EQUAL(d0, d1);
->>>>>>> 237d010b
         }
       }
     }
@@ -468,14 +463,7 @@
   }
 
   /* ---------------------------------------------------------------------- */
-<<<<<<< HEAD
   BOOST_FIXTURE_TEST_CASE(neighbourlist_test_fcc, ManagerFixtureTwoFcc) {
-
-=======
-  BOOST_FIXTURE_TEST_CASE(neighbourlist_test_fcc,
-                          ManagerFixtureNeighbourCheckFcc
-                          <StructureManagerCenters>) {
->>>>>>> 237d010b
     constexpr bool verbose{false};
 
     if (verbose) std::cout << "FCC test " << std::endl;
