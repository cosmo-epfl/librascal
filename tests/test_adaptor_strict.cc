/**
 * file   test_adaptor_strict.cc
 *
 * @author Till Junge <till.junge@epfl.ch>
 * @author Felix Musil <felix.musil@epfl.ch>
 *
 * @date   04 Jun 2018
 *
 * @brief  tests the implementation of the strict structure adaptor
 *
 * Copyright © 2018 Till Junge, Felix Musil COSMO (EPFL), LAMMM (EPFL)
 *
 * Rascal is free software; you can redistribute it and/or
 * modify it under the terms of the GNU Lesser General Public License as
 * published by the Free Software Foundation, either version 3, or (at
 * your option) any later version.
 *
 * Rascal is distributed in the hope that it will be useful, but
 * WITHOUT ANY WARRANTY; without even the implied warranty of
 * MERCHANTABILITY or FITNESS FOR A PARTICULAR PURPOSE. See the GNU
 * Lesser General Public License for more details.
 *
 * You should have received a copy of the GNU Lesser General Public License
 * along with this software; see the file LICENSE. If not, write to the
 * Free Software Foundation, Inc., 59 Temple Place - Suite 330,
 * Boston, MA 02111-1307, USA.
 */

#include "tests.hh"
#include "test_structure.hh"
#include "test_adaptor.hh"

#include <vector>

namespace rascal {

  using Fixtures = boost::mpl::list<
      PairFixtureStrict<PairFixtureSimple<StructureManagerCenters>>,
      PairFixtureStrict<PairFixtureCenters>
      // PairFixtureStrict<ManagerFixture<StructureManagerLammps>>
      >;

  BOOST_AUTO_TEST_SUITE(strict_adaptor_test);

  /* ---------------------------------------------------------------------- */
  // TODO(markus): some template parameter does not work with this Fixture list
  // BOOST_FIXTURE_TEST_CASE_TEMPLATE(constructor_test, Fix, Fixtures, Fix) {
  // }

  /* ---------------------------------------------------------------------- */
  /**
   * test strict neighbourhood constructor, this is done here instead
   * of in the Fixture, because of the default constructor is deleted.
   */
  BOOST_FIXTURE_TEST_CASE(constructor_test, PairFixtureCenters) {
    AdaptorStrict<PairManager_t> adaptor_strict{pair_manager, cutoff};
  }

  /* ---------------------------------------------------------------------- */
  /**
   * Update test
   */
  BOOST_FIXTURE_TEST_CASE(update_test, PairFixtureCenters) {
    AdaptorStrict<PairManager_t> adaptor_strict{pair_manager, cutoff};
    adaptor_strict.update();
  }

  /* ---------------------------------------------------------------------- */
  /**
   * Iteration test for strict adaptor. It also checks if the positions and
   * types of the original atoms are accessed correctly.
   */
  BOOST_FIXTURE_TEST_CASE(iterator_test, PairFixtureCenters) {
    AdaptorStrict<PairManager_t> adaptor_strict{pair_manager, cutoff};
    adaptor_strict.update();

    int atom_counter{};
    int pair_counter{};
    constexpr bool verbose{false};

    for (auto atom : adaptor_strict) {
      auto index{atom.get_global_index()};
      BOOST_CHECK_EQUAL(index, atom_counter);

      auto type{atom.get_atom_type()};
      BOOST_CHECK_EQUAL(type, this->fixture.atom_types[index]);
      ++atom_counter;

      for (auto pair : atom) {
        auto pair_offset{pair.get_global_index()};
        auto pair_type{pair.get_atom_type()};
        if (verbose) {
          std::cout << "pair (" << atom.back() << ", " << pair.back()
                    << "), pair_counter = " << pair_counter
                    << ", pair_offset = " << pair_offset
                    << ", atom types = " << type << ", " << pair_type
                    << std::endl;
        }

        BOOST_CHECK_EQUAL(pair_counter, pair_offset);
        ++pair_counter;
      }
    }
  }
  /* ---------------------------------------------------------------------- */
  /*
   * Compare the strict neighbour list with the linked cell one
   * selecting only the atoms within a cutoff radius
   *
   * ``manager`` is a MaxOrder=1 StructureManager
   */
  BOOST_FIXTURE_TEST_CASE(strict_test,
                          ManagerFixture<StructureManagerCenters>) {
    bool verbose{false};
    int mult = 10;
    double rc_max{mult * 0.5 + cutoff};
    using PairManager_t = AdaptorNeighbourList<StructureManagerCenters>;
    PairManager_t pair_manager{manager, rc_max};
    pair_manager.update();

    for (auto i{0}; i < mult; ++i) {
      auto cutoff_tmp = i * 0.5 + cutoff;
      std::vector<std::vector<int>> neigh_ids{};
      std::vector<std::vector<double>> neigh_dist{};
      std::vector<std::vector<std::array<double, 3>>> neigh_dir_vec{};
      std::vector<std::vector<int>> neigh_ids_strict{};
      std::vector<std::vector<double>> neigh_dist_strict{};
      std::vector<std::vector<std::array<double, 3>>> neigh_dir_vec_strict{};

      if (verbose) {
        std::cout << "Setting up strict manager with rc = " << cutoff_tmp
                  << std::endl;
      }
      AdaptorStrict<AdaptorNeighbourList<StructureManagerCenters>>
          adaptor_strict{pair_manager, cutoff_tmp};
      adaptor_strict.update();

      if (verbose) {
        std::cout << "Setting up comparison list with rc = " << cutoff_tmp
                  << std::endl;
      }
      for (auto center : pair_manager) {
        std::vector<int> indices{};
        std::vector<double> distances{};
        std::vector<std::array<double, 3>> dir_vecs{};

        if (verbose) {
          // get_index returns iteration index
          std::cout << "cell atom out " << center.get_index();
          // get_atom_index returns index from
          std::cout << " " << center.get_atom_index() << " ";

          for (int ii{0}; ii < 3; ++ii) {
            std::cout << center.get_position()[ii] << " ";
          }
          std::cout << " " << center.get_atom_type() << std::endl;
        }

        for (auto neigh : center) {
          double distance{
              (center.get_position() - neigh.get_position()).norm()};
          if (distance <= cutoff_tmp) {
            indices.push_back(neigh.get_atom_index());
            distances.push_back(distance);
            auto dir_vec{
                (neigh.get_position() - center.get_position()).array() /
                distance};
            std::array<double, 3> aa{{dir_vec(0), dir_vec(1), dir_vec(2)}};
            dir_vecs.push_back(aa);
            if (verbose) {
              std::cout << "cell neigh out " << neigh.get_index();
              std::cout << " " << neigh.get_atom_index() << " ";

              for (int ii{0}; ii < 3; ++ii) {
                std::cout << neigh.get_position()[ii] << " ";
              }
              std::cout << " " << neigh.get_atom_type() << std::endl;
            }
          }
        }
        neigh_ids.push_back(indices);
        neigh_dist.push_back(distances);
        neigh_dir_vec.push_back(dir_vecs);
        // break;
      }

      if (verbose) {
        std::cout << "Setting get adaptor_strict info" << std::endl;
      }
      for (auto center : adaptor_strict) {
        std::vector<int> indices_{};
        std::vector<double> distances_{};
        std::vector<std::array<double, 3>> dir_vecs_{};

        if (verbose) {
          // get_index returns iteration index
          std::cout << "strict atom out " << center.get_index();
          // get_atom_index returns index from
          std::cout << " " << center.get_atom_index() << " ";

          for (int ii{0}; ii < 3; ++ii) {
            std::cout << center.get_position()[ii] << " ";
          }
          std::cout << " " << center.get_atom_type() << std::endl;
        }

        for (auto neigh : center) {
          double distance{adaptor_strict.get_distance(neigh)};

          indices_.push_back(neigh.get_atom_index());
          distances_.push_back(distance);
          auto dir_vec{adaptor_strict.get_direction_vector(neigh)};
          std::array<double, 3> bb{{dir_vec(0), dir_vec(1), dir_vec(2)}};
          dir_vecs_.push_back(bb);

          if (verbose) {
            std::cout << "strict neigh out " << neigh.get_index();
            std::cout << " " << neigh.get_atom_index() << "\t ";

            for (int ii{0}; ii < 3; ++ii) {
              std::cout << neigh.get_position()[ii] << ", ";
            }
            std::cout << "\t dist=" << distance;
            std::cout << "\t " << neigh.get_atom_type() << std::endl;
          }
        }

        if (verbose) {
          std::cout << "Number of Neighbourg: " << indices_.size() << std::endl;
        }

        neigh_ids_strict.push_back(indices_);
        neigh_dist_strict.push_back(distances_);
        neigh_dir_vec_strict.push_back(dir_vecs_);
        // if (icenter > 1) break;
      }

      BOOST_CHECK_EQUAL(neigh_ids.size(), neigh_ids_strict.size());

      for (size_t ii{0}; ii < neigh_ids.size(); ++ii) {
        BOOST_CHECK_EQUAL(neigh_ids[ii].size(), neigh_ids_strict[ii].size());

        for (size_t jj{0}; jj < neigh_ids[ii].size(); ++jj) {
          int a0{neigh_ids[ii][jj]};
          int a1{neigh_ids_strict[ii][jj]};
          double d0{neigh_dist[ii][jj]};
          double d1{neigh_dist_strict[ii][jj]};
          BOOST_CHECK_EQUAL(a0, a1);
<<<<<<< HEAD
          BOOST_CHECK_CLOSE(d0, d1, tol);
          for (size_t kk{0}; kk < neigh_dirVec[ii][jj].size(); ++kk) {
            double dv0{neigh_dirVec[ii][jj][kk]};
            double dv1{neigh_dirVec_strict[ii][jj][kk]};
            BOOST_CHECK_CLOSE(dv0, dv1, tol);
=======
          BOOST_CHECK_EQUAL(d0, d1);
          for (size_t kk{0}; kk < neigh_dir_vec[ii][jj].size(); ++kk) {
            double dv0{neigh_dir_vec[ii][jj][kk]};
            double dv1{neigh_dir_vec_strict[ii][jj][kk]};
            BOOST_CHECK_EQUAL(dv0, dv1);
>>>>>>> a1e39364
          }
        }
      }
    }
  }

  using multiple_fixtures = boost::mpl::list<MultipleStructureManagerNLFixture<
      StructureManagerCenters, MultipleStructureManagerBaseFixture>>;

  BOOST_FIXTURE_TEST_CASE_TEMPLATE(multiple_strict_test, Fix, multiple_fixtures,
                                   Fix) {
    bool verbose{false};
    auto & managers = Fix::managers_pair;

    for (auto & pair_manager : managers) {
      double cutoff{pair_manager.get_cutoff()};
      std::vector<std::vector<int>> neigh_ids{};
      std::vector<std::vector<double>> neigh_dist{};
      std::vector<std::vector<std::array<double, 3>>> neigh_dir_vec{};
      std::vector<std::vector<int>> neigh_ids_strict{};
      std::vector<std::vector<double>> neigh_dist_strict{};
      std::vector<std::vector<std::array<double, 3>>> neigh_dir_vec_strict{};

      if (verbose) {
        std::cout << "Setting up strict manager with rc = " << cutoff
                  << std::endl;
      }
      AdaptorStrict<AdaptorNeighbourList<StructureManagerCenters>>
          adaptor_strict{pair_manager, cutoff};
      adaptor_strict.update();

      if (verbose) {
        std::cout << "Setting up comparison list with rc = " << cutoff
                  << std::endl;
      }
      for (auto center : pair_manager) {
        std::vector<int> indices{};
        std::vector<double> distances{};
        std::vector<std::array<double, 3>> dir_vecs{};

        if (verbose) {
          // get_index returns iteration index
          std::cout << "cell atom out " << center.get_index();
          // get_atom_index returns index from
          std::cout << " " << center.get_atom_index() << " ";

          for (int ii{0}; ii < 3; ++ii) {
            std::cout << center.get_position()[ii] << " ";
          }
          std::cout << " " << center.get_atom_type() << std::endl;
        }

        for (auto neigh : center) {
          double distance{
              (center.get_position() - neigh.get_position()).norm()};
          if (distance <= cutoff) {
            indices.push_back(neigh.get_atom_index());
            distances.push_back(distance);
            auto dir_vec{
                (neigh.get_position() - center.get_position()).array() /
                distance};
            std::array<double, 3> aa{{dir_vec(0), dir_vec(1), dir_vec(2)}};
            dir_vecs.push_back(aa);
            if (verbose) {
              std::cout << "cell neigh out " << neigh.get_index();
              std::cout << " " << neigh.get_atom_index() << " ";

              for (int ii{0}; ii < 3; ++ii) {
                std::cout << neigh.get_position()[ii] << " ";
              }
              std::cout << " " << neigh.get_atom_type() << std::endl;
            }
          }
        }
        neigh_ids.push_back(indices);
        neigh_dist.push_back(distances);
        neigh_dir_vec.push_back(dir_vecs);
        // break;
      }

      if (verbose) {
        std::cout << "Setting get adaptor_strict info" << std::endl;
      }
      for (auto center : adaptor_strict) {
        // auto icenter{center.get_index()};
        std::vector<int> indices_{};
        std::vector<double> distances_{};
        std::vector<std::array<double, 3>> dir_vecs_{};

        if (verbose) {
          // get_index returns iteration index
          std::cout << "strict atom out " << center.get_index();
          // get_atom_index returns index from
          std::cout << " " << center.get_atom_index() << " ";

          for (int ii{0}; ii < 3; ++ii) {
            std::cout << center.get_position()[ii] << " ";
          }
          std::cout << " " << center.get_atom_type() << std::endl;
        }

        for (auto neigh : center) {
          double distance{
              (center.get_position() - neigh.get_position()).norm()};

          indices_.push_back(neigh.get_atom_index());
          distances_.push_back(distance);
          auto dir_vec{adaptor_strict.get_direction_vector(neigh)};
          std::array<double, 3> bb{{dir_vec(0), dir_vec(1), dir_vec(2)}};
          dir_vecs_.push_back(bb);

          if (verbose) {
            std::cout << "strict neigh out " << neigh.get_index();
            std::cout << " " << neigh.get_atom_index() << "\t ";

            for (int ii{0}; ii < 3; ++ii) {
              std::cout << neigh.get_position()[ii] << ", ";
            }
            std::cout << "\t dist=" << distance;
            std::cout << "\t " << neigh.get_atom_type() << std::endl;
          }
        }

        if (verbose) {
          std::cout << "Number of Neighbours: " << indices_.size() << std::endl;
        }

        neigh_ids_strict.push_back(indices_);
        neigh_dist_strict.push_back(distances_);
        neigh_dir_vec_strict.push_back(dir_vecs_);
        // if (icenter > 1) break;
      }

      BOOST_CHECK_EQUAL(neigh_ids.size(), neigh_ids_strict.size());

      for (size_t ii{0}; ii < neigh_ids.size(); ++ii) {
        BOOST_CHECK_EQUAL(neigh_ids[ii].size(), neigh_ids_strict[ii].size());

        for (size_t jj{0}; jj < neigh_ids[ii].size(); ++jj) {
          int a0{neigh_ids[ii][jj]};
          int a1{neigh_ids_strict[ii][jj]};
          double d0{neigh_dist[ii][jj]};
          double d1{neigh_dist_strict[ii][jj]};
          BOOST_CHECK_EQUAL(a0, a1);
<<<<<<< HEAD
          BOOST_CHECK_CLOSE(d0, d1, tol);
          for (size_t kk{0}; kk < neigh_dirVec[ii][jj].size(); ++kk) {
            double dv0{neigh_dirVec[ii][jj][kk]};
            double dv1{neigh_dirVec_strict[ii][jj][kk]};
            BOOST_CHECK_CLOSE(dv0, dv1, tol);
=======
          BOOST_CHECK_EQUAL(d0, d1);
          for (size_t kk{0}; kk < neigh_dir_vec[ii][jj].size(); ++kk) {
            double dv0{neigh_dir_vec[ii][jj][kk]};
            double dv1{neigh_dir_vec_strict[ii][jj][kk]};
            BOOST_CHECK_EQUAL(dv0, dv1);
>>>>>>> a1e39364
          }
        }
      }
    }
  }

  /* ---------------------------------------------------------------------- */
  BOOST_FIXTURE_TEST_CASE(strict_test_hcp, ManagerFixtureTwoHcp) {
    /*
     * Note: since the cell vectors are different, it is possible that one of
     * the two atoms is repeated into a different cell due to periodicity. This
     * leads to a difference in number of neighbours. Therefore the strict
     * cutoff is check to ensure the exakt same number of neighbours.
     */
    constexpr bool verbose{false};

    if (verbose) {
      std::cout << "HCP test " << cutoff << std::endl;
    }
    int mult = 10;

    for (auto i{1}; i < mult; ++i) {
      auto cutoff_tmp = i * 0.5 + cutoff;

      std::vector<int> neighbours_per_atom1{};
      std::vector<int> neighbours_per_atom2{};

      neighbours_per_atom1.resize(0);
      neighbours_per_atom1.resize(0);

      if (verbose) {
        std::cout << "hcp test cutoff " << cutoff_tmp << std::endl;
      }

      using PairManager_t = AdaptorNeighbourList<StructureManagerCenters>;
      using Adaptor_t = AdaptorStrict<PairManager_t>;

      PairManager_t pair_manager1{manager_1, cutoff_tmp};
      pair_manager1.update();

      if (verbose) {
        std::cout << "Setting up strict manager 1 " << std::endl;
      }

      Adaptor_t adaptor_strict1{pair_manager1, cutoff_tmp};
      adaptor_strict1.update();

      PairManager_t pair_manager2{manager_2, cutoff_tmp};
      pair_manager2.update();

      if (verbose) {
        std::cout << "Setting up strict manager 2 " << std::endl;
      }
      Adaptor_t adaptor_strict2{pair_manager2, cutoff_tmp};
      adaptor_strict2.update();

      for (auto atom : adaptor_strict1) {
        neighbours_per_atom1.push_back(0);
        for (auto pair : atom) {
          if (verbose) {
            std::cout << "1 pair " << atom.back() << " " << pair.back()
                      << std::endl;
          }
          adaptor_strict1.get_distance(pair);
          neighbours_per_atom1.back()++;
        }
      }

      for (auto atom : adaptor_strict2) {
        neighbours_per_atom2.push_back(0);
        for (auto pair : atom) {
          if (verbose) {
            std::cout << "2 pair " << atom.back() << " " << pair.back()
                      << std::endl;
          }

          neighbours_per_atom2.back()++;
        }
      }

      BOOST_CHECK_EQUAL_COLLECTIONS(
          neighbours_per_atom1.begin(), neighbours_per_atom1.end(),
          neighbours_per_atom2.begin(), neighbours_per_atom2.end());

      for (auto i{0}; i < natoms; ++i) {
        if (verbose) {
          std::cout << "neigh1/neigh2: i " << i << " "
                    << neighbours_per_atom1[i] << "/" << neighbours_per_atom2[i]
                    << std::endl;
        }
      }
    }
  }

  /* ---------------------------------------------------------------------- */
  BOOST_FIXTURE_TEST_CASE(neighbourlist_test_fcc, ManagerFixtureTwoFcc) {
    constexpr bool verbose{false};

    if (verbose) {
      std::cout << "FCC test " << std::endl;
    }
    int mult = 8;

    for (auto i{1}; i < mult; ++i) {
      auto cutoff_tmp = i * 0.5 + cutoff;

      std::vector<int> neighbours_per_atom1{};
      std::vector<int> neighbours_per_atom2{};

      neighbours_per_atom1.resize(0);
      neighbours_per_atom1.resize(0);

      if (verbose) {
        std::cout << "fcc cutoff " << cutoff_tmp << std::endl;
      }

      using PairManager_t = AdaptorNeighbourList<StructureManagerCenters>;
      using Adaptor_t = AdaptorStrict<PairManager_t>;

      PairManager_t pair_manager1{manager_1, cutoff_tmp};
      pair_manager1.update();

      if (verbose) {
        std::cout << "Setting up strict manager 1 " << std::endl;
      }
      Adaptor_t adaptor_strict1{pair_manager1, cutoff_tmp};
      adaptor_strict1.update();

      PairManager_t pair_manager2{manager_2, cutoff_tmp};
      pair_manager2.update();

      if (verbose) {
        std::cout << "Setting up strict manager 2 " << std::endl;
      }
      Adaptor_t adaptor_strict2{pair_manager2, cutoff_tmp};
      adaptor_strict2.update();

      for (auto atom : adaptor_strict1) {
        neighbours_per_atom1.push_back(0);
        for (auto pair : atom) {
          if (verbose) {
            std::cout << "1 pair " << atom.back() << " " << pair.back()
                      << std::endl;
          }
          double dist = {(atom.get_position() - pair.get_position()).norm()};
          if (dist < cutoff_tmp) {
            neighbours_per_atom1.back()++;
          }
        }
      }

      for (auto atom : adaptor_strict2) {
        neighbours_per_atom2.push_back(0);
        for (auto pair : atom) {
          if (verbose) {
            std::cout << "2 pair " << atom.back() << " " << pair.back()
                      << std::endl;
          }
          double dist = {(atom.get_position() - pair.get_position()).norm()};
          if (dist < cutoff_tmp) {
            neighbours_per_atom2.back()++;
          }
        }
      }

      /*
       * only the first index atom can be checked, since the cell with only one
       * atom does not allow for comparison with other atom's number of
       * neighbours
       */
      BOOST_CHECK_EQUAL(neighbours_per_atom1[0], neighbours_per_atom2[0]);
      if (verbose) {
        std::cout << "neigh1/neigh2: " << neighbours_per_atom1[0] << "/"
                  << neighbours_per_atom2[0] << std::endl;
      }
    }
  }

  BOOST_AUTO_TEST_SUITE_END();

}  // namespace rascal<|MERGE_RESOLUTION|>--- conflicted
+++ resolved
@@ -246,19 +246,11 @@
           double d0{neigh_dist[ii][jj]};
           double d1{neigh_dist_strict[ii][jj]};
           BOOST_CHECK_EQUAL(a0, a1);
-<<<<<<< HEAD
-          BOOST_CHECK_CLOSE(d0, d1, tol);
-          for (size_t kk{0}; kk < neigh_dirVec[ii][jj].size(); ++kk) {
-            double dv0{neigh_dirVec[ii][jj][kk]};
-            double dv1{neigh_dirVec_strict[ii][jj][kk]};
-            BOOST_CHECK_CLOSE(dv0, dv1, tol);
-=======
           BOOST_CHECK_EQUAL(d0, d1);
           for (size_t kk{0}; kk < neigh_dir_vec[ii][jj].size(); ++kk) {
             double dv0{neigh_dir_vec[ii][jj][kk]};
             double dv1{neigh_dir_vec_strict[ii][jj][kk]};
             BOOST_CHECK_EQUAL(dv0, dv1);
->>>>>>> a1e39364
           }
         }
       }
@@ -403,19 +395,11 @@
           double d0{neigh_dist[ii][jj]};
           double d1{neigh_dist_strict[ii][jj]};
           BOOST_CHECK_EQUAL(a0, a1);
-<<<<<<< HEAD
-          BOOST_CHECK_CLOSE(d0, d1, tol);
-          for (size_t kk{0}; kk < neigh_dirVec[ii][jj].size(); ++kk) {
-            double dv0{neigh_dirVec[ii][jj][kk]};
-            double dv1{neigh_dirVec_strict[ii][jj][kk]};
-            BOOST_CHECK_CLOSE(dv0, dv1, tol);
-=======
           BOOST_CHECK_EQUAL(d0, d1);
           for (size_t kk{0}; kk < neigh_dir_vec[ii][jj].size(); ++kk) {
             double dv0{neigh_dir_vec[ii][jj][kk]};
             double dv1{neigh_dir_vec_strict[ii][jj][kk]};
             BOOST_CHECK_EQUAL(dv0, dv1);
->>>>>>> a1e39364
           }
         }
       }
