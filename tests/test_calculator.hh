/**
 * @file   test_calculator.hh
 *
 * @author Musil Felix <musil.felix@epfl.ch>
 * @author Max Veit <max.veit@epfl.ch>
 *
 * @date   14 September 2018
 *
 * @brief  test representation managers
 *
 * Copyright  2018 Musil Felix, COSMO (EPFL), LAMMM (EPFL)
 *
 * rascal is free software; you can redistribute it and/or
 * modify it under the terms of the GNU Lesser General Public License as
 * published by the Free Software Foundation, either version 3, or (at
 * your option) any later version.
 *
 * rascal is distributed in the hope that it will be useful, but
 * WITHOUT ANY WARRANTY; without even the implied warranty of
 * MERCHANTABILITY or FITNESS FOR A PARTICULAR PURPOSE. See the GNU
 * Lesser General Public License for more details.
 *
 * You should have received a copy of the GNU Lesser General Public License
 * along with this software; see the file LICENSE. If not, write to the
 * Free Software Foundation, Inc., 59 Temple Place - Suite 330,
 * Boston, MA 02111-1307, USA.
 */

#ifndef TESTS_TEST_CALCULATOR_HH_
#define TESTS_TEST_CALCULATOR_HH_

#include "test_adaptor.hh"
#include "test_math.hh"
#include "test_structure.hh"
<<<<<<< HEAD
#include "atomic_structure.hh"
#include "structure_managers/structure_manager_collection.hh"
#include "representations/calculator_base.hh"
#include "representations/calculator_sorted_coulomb.hh"
#include "representations/calculator_spherical_expansion.hh"
#include "representations/calculator_spherical_invariants.hh"
#include "representations/calculator_spherical_covariants.hh"
#include "representations/calculator_behler_parinello.hh"
=======
>>>>>>> 6ffe9dad

#include "rascal/atomic_structure.hh"
#include "rascal/json_io.hh"
#include "rascal/representations/calculator_base.hh"
#include "rascal/representations/calculator_sorted_coulomb.hh"
#include "rascal/representations/calculator_spherical_covariants.hh"
#include "rascal/representations/calculator_spherical_expansion.hh"
#include "rascal/representations/calculator_spherical_invariants.hh"
#include "rascal/structure_managers/cluster_ref_key.hh"
#include "rascal/structure_managers/structure_manager_collection.hh"
#include "rascal/utils.hh"

#include <memory>
#include <tuple>

namespace rascal {

  struct TestData {
    using ManagerTypeHolder_t =
        StructureManagerTypeHolder<StructureManagerCenters,
                                   AdaptorNeighbourList,
                                   AdaptorCenterContribution, AdaptorStrict>;
    TestData() = default;

    void get_ref(const std::string & ref_filename) {
      this->ref_data =
          json::from_ubjson(internal::read_binary_file(ref_filename));
      auto filenames =
          this->ref_data.at("filenames").get<std::vector<std::string>>();
      auto cutoffs = this->ref_data.at("cutoffs").get<std::vector<double>>();

      for (auto && filename : filenames) {
        for (auto && cutoff : cutoffs) {
          json parameters;
          json structure{{"filename", filename}};
          json adaptors;
          json ad1{{"name", "AdaptorNeighbourList"},
                   {"initialization_arguments", {{"cutoff", cutoff}}}};
          json ad1b{{"name", "AdaptorCenterContribution"},
                    {"initialization_arguments", {}}};
          json ad2{{"name", "AdaptorStrict"},
                   {"initialization_arguments", {{"cutoff", cutoff}}}};
          adaptors.emplace_back(ad1);
          adaptors.emplace_back(ad1b);
          adaptors.emplace_back(ad2);

          parameters["structure"] = structure;
          parameters["adaptors"] = adaptors;

          this->factory_args.emplace_back(parameters);
        }
      }
    }

    ~TestData() = default;

    json ref_data{};
    json factory_args{};
  };

  template <typename MultipleStructureFixture>
  struct MultipleStructureSphericalInvariants : MultipleStructureFixture {
    using Parent = MultipleStructureFixture;
    using ManagerTypeHolder_t = typename Parent::ManagerTypeHolder_t;
    using Representation_t = CalculatorSphericalInvariants;

    MultipleStructureSphericalInvariants() : Parent{} {
      for (auto & ri_hyp : this->radial_contribution_hypers) {
        for (auto & fc_hyp : this->fc_hypers) {
          for (auto & sig_hyp : this->density_hypers) {
            for (auto & rep_hyp : this->rep_hypers) {
              rep_hyp["cutoff_function"] = fc_hyp;
              rep_hyp["gaussian_density"] = sig_hyp;
              rep_hyp["radial_contribution"] = ri_hyp;
              this->representation_hypers.push_back(rep_hyp);
            }
          }
        }
      }
    };

    ~MultipleStructureSphericalInvariants() = default;

    std::vector<json> representation_hypers{};

    std::vector<json> fc_hypers{
<<<<<<< HEAD
        {{"type", "CosineShifted"},
         {"cutoff", {{"value", 3.0}, {"unit", "AA"}}},
         {"smooth_width", {{"value", 0.5}, {"unit", "AA"}}}},
        {{"type", "CosineShifted"},
         {"cutoff", {{"value", 2.0}, {"unit", "AA"}}},
         {"smooth_width", {{"value", 1.0}, {"unit", "AA"}}}}};
=======
        {{"type", "ShiftedCosine"},
         {"cutoff", {{"value", 3.0}, {"unit", "AA"}}},
         {"smooth_width", {{"value", 0.5}, {"unit", "AA"}}}}};
>>>>>>> 6ffe9dad

    std::vector<json> density_hypers{
        {{"type", "Constant"},
         {"gaussian_sigma", {{"value", 0.2}, {"unit", "AA"}}}}};
    std::vector<json> radial_contribution_hypers{{{"type", "GTO"}}};

    std::vector<json> rep_hypers{{{"max_radial", 6},
                                  {"max_angular", 0},
                                  {"soap_type", "RadialSpectrum"},
                                  {"normalize", true}},
                                 {{"max_radial", 6},
                                  {"max_angular", 0},
                                  {"soap_type", "RadialSpectrum"},
                                  {"normalize", true}},
                                 {{"max_radial", 3},
                                  {"max_angular", 3},
                                  {"soap_type", "PowerSpectrum"},
                                  {"normalize", true}},
                                 {{"max_radial", 6},
                                  {"max_angular", 4},
                                  {"soap_type", "PowerSpectrum"},
                                  {"normalize", true}},
                                 {{"max_radial", 3},
                                  {"max_angular", 1},
                                  {"soap_type", "BiSpectrum"},
                                  {"inversion_symmetry", true},
                                  {"normalize", true}},
                                 {{"max_radial", 3},
                                  {"max_angular", 1},
                                  {"soap_type", "BiSpectrum"},
                                  {"inversion_symmetry", false},
                                  {"normalize", true}}};
  };

  template <typename MultipleStructureFixture>
  struct MultipleStructureSphericalCovariants : MultipleStructureFixture {
    using Parent = MultipleStructureFixture;
    using ManagerTypeHolder_t = typename Parent::ManagerTypeHolder_t;
    using Representation_t = CalculatorSphericalCovariants;

    MultipleStructureSphericalCovariants() : Parent{} {
      for (auto & ri_hyp : this->radial_contribution_hypers) {
        for (auto & fc_hyp : this->fc_hypers) {
          for (auto & sig_hyp : this->density_hypers) {
            for (auto & rep_hyp : this->rep_hypers) {
              rep_hyp["cutoff_function"] = fc_hyp;
              rep_hyp["gaussian_density"] = sig_hyp;
              rep_hyp["radial_contribution"] = ri_hyp;
              this->representation_hypers.push_back(rep_hyp);
            }
          }
        }
      }
    };

    ~MultipleStructureSphericalCovariants() = default;

    std::vector<json> representation_hypers{};

    std::vector<json> fc_hypers{
<<<<<<< HEAD
        {{"type", "CosineShifted"},
         {"cutoff", {{"value", 3.0}, {"unit", "AA"}}},
         {"smooth_width", {{"value", 0.5}, {"unit", "AA"}}}},
        {{"type", "CosineShifted"},
=======
        {{"type", "ShiftedCosine"},
>>>>>>> 6ffe9dad
         {"cutoff", {{"value", 2.0}, {"unit", "AA"}}},
         {"smooth_width", {{"value", 1.0}, {"unit", "AA"}}}}};

    std::vector<json> density_hypers{
        {{"type", "Constant"},
         {"gaussian_sigma", {{"value", 0.2}, {"unit", "AA"}}}},
        {{"type", "Constant"},
         {"gaussian_sigma", {{"value", 0.4}, {"unit", "AA"}}}}};
    std::vector<json> radial_contribution_hypers{{{"type", "GTO"}}};
    std::vector<json> rep_hypers{{{"max_radial", 1},
                                  {"max_angular", 2},
                                  {"soap_type", "LambdaSpectrum"},
                                  {"lam", 2},
                                  {"inversion_symmetry", true},
                                  {"normalize", true}},
                                 {{"max_radial", 2},
                                  {"max_angular", 2},
                                  {"soap_type", "LambdaSpectrum"},
                                  {"lam", 2},
                                  {"inversion_symmetry", false},
                                  {"normalize", true}}};
  };

  struct SphericalInvariantsTestData : TestData {
    using Parent = TestData;
    using ManagerTypeHolder_t = typename Parent::ManagerTypeHolder_t;
    using Representation_t = CalculatorSphericalInvariants;
    SphericalInvariantsTestData() : Parent{} {
      this->get_ref(this->ref_filename);
    }
    ~SphericalInvariantsTestData() = default;
    bool verbose{false};
    std::string ref_filename{
        "reference_data/tests_only/spherical_invariants_reference.ubjson"};
  };

  struct SphericalCovariantsTestData : TestData {
    using Parent = TestData;
    using ManagerTypeHolder_t = typename Parent::ManagerTypeHolder_t;
    using Representation_t = CalculatorSphericalCovariants;
    SphericalCovariantsTestData() : Parent{} {
      this->get_ref(this->ref_filename);
    }
    ~SphericalCovariantsTestData() = default;
    bool verbose{false};
    std::string ref_filename{
        "reference_data/tests_only/spherical_covariants_reference.ubjson"};
  };

  template <class MultipleStructureFixture>
  struct MultipleStructureSphericalExpansion : MultipleStructureFixture {
    using Parent = MultipleStructureFixture;
    using ManagerTypeHolder_t = typename Parent::ManagerTypeHolder_t;
    using Representation_t = CalculatorSphericalExpansion;

    MultipleStructureSphericalExpansion() : Parent{} {
      for (auto & ri_hyp : this->radial_contribution_hypers) {
        for (auto & fc_hyp : this->fc_hypers) {
          for (auto & sig_hyp : this->density_hypers) {
            for (auto & rep_hyp : this->rep_hypers) {
              rep_hyp["cutoff_function"] = fc_hyp;
              rep_hyp["gaussian_density"] = sig_hyp;
              rep_hyp["radial_contribution"] = ri_hyp;
              this->representation_hypers.push_back(rep_hyp);
            }
          }
        }
      }
    };
    ~MultipleStructureSphericalExpansion() = default;

    std::vector<json> representation_hypers{};

    std::vector<json> fc_hypers{
<<<<<<< HEAD
        {{"type", "CosineShifted"},
         {"cutoff", {{"value", 3.0}, {"unit", "AA"}}},
         {"smooth_width", {{"value", 0.5}, {"unit", "AA"}}}},
        {{"type", "CosineShifted"},
=======
        {{"type", "ShiftedCosine"},
         {"cutoff", {{"value", 3.0}, {"unit", "AA"}}},
         {"smooth_width", {{"value", 0.5}, {"unit", "AA"}}}},
        {{"type", "ShiftedCosine"},
>>>>>>> 6ffe9dad
         {"cutoff", {{"value", 2.0}, {"unit", "AA"}}},
         {"smooth_width", {{"value", 1.0}, {"unit", "AA"}}}},
        {{"type", "RadialScaling"},
         {"cutoff", {{"value", 4.0}, {"unit", "AA"}}},
         {"smooth_width", {{"value", 0.5}, {"unit", "AA"}}},
         {"rate", {{"value", .0}, {"unit", "AA"}}},
         {"exponent", {{"value", 4}, {"unit", ""}}},
         {"scale", {{"value", 2.5}, {"unit", "AA"}}}},
        {{"type", "RadialScaling"},
         {"cutoff", {{"value", 4.0}, {"unit", "AA"}}},
         {"smooth_width", {{"value", 0.5}, {"unit", "AA"}}},
         {"rate", {{"value", 1.}, {"unit", "AA"}}},
         {"exponent", {{"value", 3}, {"unit", ""}}},
         {"scale", {{"value", 2.}, {"unit", "AA"}}}}};

    std::vector<json> radial_contribution_hypers{{{"type", "GTO"}},
                                                 {{"type", "DVR"}}};

    std::vector<json> density_hypers{
        {{"type", "Constant"},
         {"gaussian_sigma", {{"value", 0.5}, {"unit", "AA"}}}}};

    std::vector<json> rep_hypers{{{"max_radial", 6}, {"max_angular", 4}}};
  };

  /**
   * Simplified version of MultipleStructureManagerNLStrictFixture
   *  that uses only one structure, cutoff, and adaptor set
   *
   *  Useful if we just need a StructureManager to test relatively isolated
   *  functionality on a single structure, but using the rest of the testing
   *  machinery
   */
  struct SimpleStructureManagerNLCCStrictFixture {
    using ManagerTypeHolder_t =
        StructureManagerTypeHolder<StructureManagerCenters,
                                   AdaptorNeighbourList,
                                   AdaptorCenterContribution, AdaptorStrict>;

    SimpleStructureManagerNLCCStrictFixture() {
      json parameters;
      json structure{{"filename", filename}};
      json adaptors;
      json ad1{{"name", "AdaptorNeighbourList"},
               {"initialization_arguments",
                {{"cutoff", cutoff}, {"skin", cutoff_skin}}}};
      json ad1b{{"name", "AdaptorCenterContribution"},
                {"initialization_arguments", {}}};
      json ad2{{"name", "AdaptorStrict"},
               {"initialization_arguments", {{"cutoff", cutoff}}}};
      adaptors.emplace_back(ad1);
      adaptors.push_back(ad1b);
      adaptors.emplace_back(ad2);

      parameters["structure"] = structure;
      parameters["adaptors"] = adaptors;

      this->factory_args.emplace_back(parameters);
    }

    ~SimpleStructureManagerNLCCStrictFixture() = default;

    const std::string filename{
        "reference_data/inputs/CaCrP2O7_mvc-11955_symmetrized.json"};
    const double cutoff{3.};
    const double cutoff_skin{0.};

    json factory_args{};
  };

  struct MultipleHypersSphericalExpansion
      : SimpleStructureManagerNLCCStrictFixture {
    using Parent = SimpleStructureManagerNLCCStrictFixture;
    using ManagerTypeHolder_t = typename Parent::ManagerTypeHolder_t;
    using Representation_t = CalculatorSphericalExpansion;

    MultipleHypersSphericalExpansion() : Parent{} {
      for (auto & ri_hyp : this->radial_contribution_hypers) {
        for (auto & fc_hyp : this->fc_hypers) {
          for (auto & sig_hyp : this->density_hypers) {
            for (auto & rep_hyp : this->rep_hypers) {
              rep_hyp["cutoff_function"] = fc_hyp;
              rep_hyp["gaussian_density"] = sig_hyp;
              rep_hyp["radial_contribution"] = ri_hyp;
              this->representation_hypers.push_back(rep_hyp);
            }
          }
        }
      }
    };

    ~MultipleHypersSphericalExpansion() = default;

    std::vector<json> representation_hypers{};
    std::vector<json> fc_hypers{
<<<<<<< HEAD
        {{"type", "CosineShifted"},
         {"cutoff", {{"value", 3.0}, {"unit", "AA"}}},
         {"smooth_width", {{"value", 0.5}, {"unit", "AA"}}}},
        {{"type", "CosineShifted"},
=======
        {{"type", "ShiftedCosine"},
         {"cutoff", {{"value", 3.0}, {"unit", "AA"}}},
         {"smooth_width", {{"value", 0.5}, {"unit", "AA"}}}},
        {{"type", "ShiftedCosine"},
>>>>>>> 6ffe9dad
         {"cutoff", {{"value", 2.0}, {"unit", "AA"}}},
         {"smooth_width", {{"value", 1.0}, {"unit", "AA"}}}}};

    std::vector<json> density_hypers{
        {{"type", "Constant"},
         {"gaussian_sigma", {{"value", 0.2}, {"unit", "AA"}}}},
        {{"type", "Constant"},
         {"gaussian_sigma", {{"value", 0.4}, {"unit", "AA"}}}}};
    std::vector<json> radial_contribution_hypers{
        {{"type", "GTO"}, {"optimization", {{"type", "None"}}}},
        {{"type", "DVR"}, {"optimization", {{"type", "None"}}}},
        {{"type", "GTO"},
         {"optimization",
          {{"type", "Spline"},
           {"accuracy", 1e-12},
           {"range", {{"begin", 0.}, {"end", 3.}}}}}},
        {{"type", "DVR"},
         {"optimization",
          {{"type", "Spline"},
           {"accuracy", 1e-5},
           {"range", {{"begin", 0.000001}, {"end", 3.}}}}}}};
    std::vector<json> rep_hypers{
        {{"max_radial", 4}, {"max_angular", 2}, {"compute_gradients", true}},
        {{"max_radial", 6}, {"max_angular", 4}, {"compute_gradients", true}}};
  };

  /** Contains some simple periodic structures for testing complicated things
   *  like gradients
   */
  struct SimplePeriodicNLCCStrictFixture {
    using ManagerTypeHolder_t =
        StructureManagerTypeHolder<StructureManagerCenters,
                                   AdaptorNeighbourList,
                                   AdaptorCenterContribution, AdaptorStrict>;
    using Structure_t = AtomicStructure<3>;

    SimplePeriodicNLCCStrictFixture() {
      for (auto && filename : filenames) {
        json parameters;
        json structure{{"filename", filename}};
        json adaptors;
        json ad1{{"name", "AdaptorNeighbourList"},
                 {"initialization_arguments",
                  {{"cutoff", cutoff}, {"skin", cutoff_skin}}}};
        json ad1b{{"name", "AdaptorCenterContribution"},
                  {"initialization_arguments", {}}};
        json ad2{{"name", "AdaptorStrict"},
                 {"initialization_arguments", {{"cutoff", cutoff}}}};
        adaptors.emplace_back(ad1);
        adaptors.push_back(ad1b);
        adaptors.emplace_back(ad2);

        parameters["structure"] = structure;
        parameters["adaptors"] = adaptors;

        this->factory_args.emplace_back(parameters);
      }
    }

    ~SimplePeriodicNLCCStrictFixture() = default;

    const std::vector<std::string> filenames{
        "reference_data/inputs/diamond_2atom.json",
        "reference_data/inputs/diamond_2atom_distorted.json",
        "reference_data/inputs/diamond_cubic_distorted.json",
        "reference_data/inputs/SiC_moissanite.json",
        "reference_data/inputs/SiCGe_wurtzite_like.json",
        "reference_data/inputs/SiC_moissanite_supercell.json",
        "reference_data/inputs/small_molecule.json",
        "reference_data/inputs/methane.json"};
    const double cutoff{2.5};
    const double cutoff_skin{0.};

    json factory_args{};
    std::vector<Structure_t> structures{};
  };

  /** Contains a multi species periodic structure to test the sparsity of the
   * gradient keys
   */
  struct ComplexPeriodicNLCCStrictFixture {
    using ManagerTypeHolder_t =
        StructureManagerTypeHolder<StructureManagerCenters,
                                   AdaptorNeighbourList,
                                   AdaptorCenterContribution, AdaptorStrict>;
    using Structure_t = AtomicStructure<3>;

    ComplexPeriodicNLCCStrictFixture() {
      for (auto && filename : filenames) {
        json parameters;
        json structure{{"filename", filename}};
        json adaptors;
        json ad1{{"name", "AdaptorNeighbourList"},
                 {"initialization_arguments",
                  {{"cutoff", cutoff}, {"skin", cutoff_skin}}}};
        json ad1b{{"name", "AdaptorCenterContribution"},
                  {"initialization_arguments", {}}};
        json ad2{{"name", "AdaptorStrict"},
                 {"initialization_arguments", {{"cutoff", cutoff}}}};
        adaptors.emplace_back(ad1);
        adaptors.push_back(ad1b);
        adaptors.emplace_back(ad2);

        parameters["structure"] = structure;
        parameters["adaptors"] = adaptors;

        this->factory_args.emplace_back(parameters);
      }
    }

    ~ComplexPeriodicNLCCStrictFixture() = default;

    const std::vector<std::string> filenames{
        "reference_data/inputs/CaCrP2O7_mvc-11955_symmetrized.json"};

    const double cutoff{3.5};
    const double cutoff_skin{0.};

    json factory_args{};
    std::vector<Structure_t> structures{};
  };

  struct SingleHypersSphericalExpansion : SimplePeriodicNLCCStrictFixture {
    using Parent = SimplePeriodicNLCCStrictFixture;
    using ManagerTypeHolder_t = typename Parent::ManagerTypeHolder_t;
    using Representation_t = CalculatorSphericalExpansion;

    SingleHypersSphericalExpansion() : Parent{} {
      for (auto & ri_hyp : this->radial_contribution_hypers) {
        for (auto & fc_hyp : this->fc_hypers) {
          for (auto & sig_hyp : this->density_hypers) {
            for (auto & rep_hyp : this->rep_hypers) {
              rep_hyp["cutoff_function"] = fc_hyp;
              rep_hyp["gaussian_density"] = sig_hyp;
              rep_hyp["radial_contribution"] = ri_hyp;
              this->representation_hypers.push_back(rep_hyp);
            }
          }
        }
      }
    };

    ~SingleHypersSphericalExpansion() = default;

    std::vector<json> representation_hypers{};
    std::vector<json> fc_hypers{
<<<<<<< HEAD
        {{"type", "CosineShifted"},
=======
        {{"type", "ShiftedCosine"},
>>>>>>> 6ffe9dad
         {"cutoff", {{"value", 2.5}, {"unit", "AA"}}},
         {"smooth_width", {{"value", 1.0}, {"unit", "AA"}}}}};

    std::vector<json> density_hypers{
        {{"type", "Constant"},
         {"gaussian_sigma", {{"value", 0.4}, {"unit", "AA"}}}}};
    std::vector<json> radial_contribution_hypers{{{"type", "GTO"}}};
    std::vector<json> rep_hypers{
        {{"max_radial", 2}, {"max_angular", 2}, {"compute_gradients", true}},
        {{"max_radial", 3}, {"max_angular", 0}, {"compute_gradients", true}}};
  };

  struct SingleHypersSphericalInvariants : SimplePeriodicNLCCStrictFixture {
    using Parent = SimplePeriodicNLCCStrictFixture;
    using ManagerTypeHolder_t = typename Parent::ManagerTypeHolder_t;
    using Representation_t = CalculatorSphericalInvariants;

    SingleHypersSphericalInvariants() : Parent{} {
      for (auto & ri_hyp : this->radial_contribution_hypers) {
        for (auto & fc_hyp : this->fc_hypers) {
          for (auto & sig_hyp : this->density_hypers) {
            for (auto & rep_hyp : this->rep_hypers) {
              rep_hyp["cutoff_function"] = fc_hyp;
              rep_hyp["gaussian_density"] = sig_hyp;
              rep_hyp["radial_contribution"] = ri_hyp;
              this->representation_hypers.push_back(rep_hyp);
            }
          }
        }
      }
    };

    ~SingleHypersSphericalInvariants() = default;

    std::vector<json> representation_hypers{};
    std::vector<json> fc_hypers{
<<<<<<< HEAD
        {{"type", "CosineShifted"},
=======
        {{"type", "ShiftedCosine"},
>>>>>>> 6ffe9dad
         {"cutoff", {{"value", 2.5}, {"unit", "AA"}}},
         {"smooth_width", {{"value", 1.0}, {"unit", "AA"}}}}};

    std::vector<json> density_hypers{
        {{"type", "Constant"},
         {"gaussian_sigma", {{"value", 0.4}, {"unit", "AA"}}}}};
    std::vector<json> radial_contribution_hypers{{{"type", "GTO"}}};
    std::vector<json> rep_hypers{{{"max_radial", 2},
                                  {"max_angular", 2},
                                  {"normalize", true},
                                  {"soap_type", "PowerSpectrum"},
                                  {"compute_gradients", true}},
                                 {{"max_radial", 3},
                                  {"max_angular", 0},
                                  {"normalize", true},
                                  {"soap_type", "RadialSpectrum"},
                                  {"compute_gradients", true}}};
  };

  struct ComplexHypersSphericalInvariants : ComplexPeriodicNLCCStrictFixture {
    using Parent = ComplexPeriodicNLCCStrictFixture;
    using ManagerTypeHolder_t = typename Parent::ManagerTypeHolder_t;
    using Representation_t = CalculatorSphericalInvariants;

    ComplexHypersSphericalInvariants() : Parent{} {
      for (auto & ri_hyp : this->radial_contribution_hypers) {
        for (auto & fc_hyp : this->fc_hypers) {
          for (auto & sig_hyp : this->density_hypers) {
            for (auto & rep_hyp : this->rep_hypers) {
              rep_hyp["cutoff_function"] = fc_hyp;
              rep_hyp["gaussian_density"] = sig_hyp;
              rep_hyp["radial_contribution"] = ri_hyp;
              this->representation_hypers.push_back(rep_hyp);
            }
          }
        }
      }
    };

    ~ComplexHypersSphericalInvariants() = default;

    std::vector<json> representation_hypers{};
    std::vector<json> fc_hypers{
        {{"type", "ShiftedCosine"},
         {"cutoff", {{"value", 3.5}, {"unit", "AA"}}},
         {"smooth_width", {{"value", 1.0}, {"unit", "AA"}}}}};

    std::vector<json> density_hypers{
        {{"type", "Constant"},
         {"gaussian_sigma", {{"value", 0.4}, {"unit", "AA"}}}}};
    std::vector<json> radial_contribution_hypers{{{"type", "GTO"}}};
    std::vector<json> rep_hypers{{{"max_radial", 2},
                                  {"max_angular", 2},
                                  {"normalize", true},
                                  {"soap_type", "PowerSpectrum"},
                                  {"compute_gradients", true}}};
  };

  struct SphericalExpansionTestData : TestData {
    using Parent = TestData;
    using ManagerTypeHolder_t = typename Parent::ManagerTypeHolder_t;
    using Representation_t = CalculatorSphericalExpansion;

    SphericalExpansionTestData() : Parent{} {
      this->get_ref(this->ref_filename);
    }
    ~SphericalExpansionTestData() = default;
    bool verbose{false};
    std::string ref_filename{
        "reference_data/tests_only/spherical_expansion_reference.ubjson"};
  };

  /**
   * Calculator specialized to testing the derivative of the RadialIntegral
   * in the definition of the SphericalExpansion representation.
   */
  template <class RadialIntegral, class ClusterRef>
  struct SphericalExpansionRadialDerivative {
    SphericalExpansionRadialDerivative(std::shared_ptr<RadialIntegral> ri,
                                       ClusterRef & pair_in)
        : radial_integral{ri}, pair{pair_in}, max_radial{ri->max_radial},
          max_angular{ri->max_angular} {}

    ~SphericalExpansionRadialDerivative() = default;

    Eigen::Array<double, 1, Eigen::Dynamic>
    f(const Eigen::Matrix<double, 1, 1> & input_v) {
      Eigen::ArrayXXd result(this->max_radial, this->max_angular + 1);
      result = this->radial_integral->template compute_neighbour_contribution(
          input_v(0), this->pair);
      Eigen::Map<Eigen::Array<double, 1, Eigen::Dynamic>> result_flat(
          result.data(), 1, result.size());
      return result_flat;
    }

    Eigen::Array<double, 1, Eigen::Dynamic>
    grad_f(const Eigen::Matrix<double, 1, 1> & input_v) {
      Eigen::ArrayXXd result(this->max_radial, this->max_angular + 1);
      result = this->radial_integral->template compute_neighbour_derivative(
          input_v(0), this->pair);
      Eigen::Map<Eigen::Array<double, 1, Eigen::Dynamic>> result_flat(
          result.data(), 1, result.size());
      return result_flat;
    }

    std::shared_ptr<RadialIntegral> radial_integral;
    ClusterRef & pair;
    size_t max_radial{6};
    size_t max_angular{4};
  };

  template <class BaseFixture, internal::RadialBasisType RadialType,
            internal::AtomicSmearingType SmearingType,
            internal::OptimizationType OptType>
  struct RadialIntegralHandlerFixture : MultipleStructureFixture<BaseFixture> {
    using Parent = MultipleStructureFixture<BaseFixture>;
    using Manager_t = typename Parent::Manager_t;
    using RadialIntegral_t =
        internal::RadialContributionHandler<RadialType, SmearingType, OptType>;

    RadialIntegralHandlerFixture() : Parent{} {
      // filter out the hypers that don't correspond to the current RadialType,
      // SmearingType or OptType
      std::vector<json> hypers_temp;

      for (const auto & hyper : this->representation_hypers) {
        // This block is to ignore hypers which do not agree with the type of
        // the fixture. This way we do not have to create a fixture for each
        // type while not using the wrong templated RadialIntegralHandler
        // constructor
        auto radial_contribution_hypers =
            hyper.at("radial_contribution").template get<json>();
        auto radial_contribution_type_name =
            radial_contribution_hypers.at("type").template get<std::string>();
        auto density_hypers = hyper.at("gaussian_density").template get<json>();
        auto smearing_type_name =
            density_hypers.at("type").template get<std::string>();
        auto optimization_hypers =
            radial_contribution_hypers.at("optimization").template get<json>();
        auto optimization_type_name =
            optimization_hypers.at("type").template get<std::string>();

        internal::RadialBasisType radial_contribution_type{};
        internal::AtomicSmearingType smearing_type{};
        internal::OptimizationType optimization_type{};
        if (radial_contribution_type_name == "GTO") {
          radial_contribution_type = internal::RadialBasisType::GTO;
        } else if (radial_contribution_type_name == "DVR") {
          radial_contribution_type = internal::RadialBasisType::DVR;
        } else {
          throw std::runtime_error(
              "Wrong radial basis type for RadialIntegralHandler tests");
        }

        if (smearing_type_name == "Constant") {
          smearing_type = internal::AtomicSmearingType::Constant;
        } else {
          throw std::runtime_error(
              "Wrong smearing type for RadialIntegralHandler tests");
        }

        if (optimization_type_name == "None") {
          optimization_type = internal::OptimizationType::None;
        } else if (optimization_type_name == "Spline") {
          optimization_type = internal::OptimizationType::Interpolator;
        } else {
          throw std::runtime_error(
              "Wrong optimization type for RadialIntegralHandler tests");
        }
        auto hypers_radial_contribution_handler_type{
            internal::combine_to_radial_contribution_type(
                radial_contribution_type, smearing_type, optimization_type)};

        auto radial_contribution_handler_type{
            internal::combine_to_radial_contribution_type(
                RadialType, SmearingType, OptType)};

        if (hypers_radial_contribution_handler_type ==
            radial_contribution_handler_type) {
          hypers_temp.push_back(hyper);
        }
      }
      this->representation_hypers.clear();
      this->representation_hypers = std::move(hypers_temp);
    }
    ~RadialIntegralHandlerFixture() = default;
  };

  /**
   * Gradient provider specialized to testing the gradient of a Calculator
   *
   * The gradient is tested center-by-center, by iterating over each center and
   * doing finite displacements on its position.  This iteration should normally
   * be done by the RepresentationCalculatorGradientFixture class.
   *
   * In the case of periodic structures, the gradient is accumulated only onto
   * _real_ atoms, but the motion of all _images_ of the "moving" atom (the one
   * with respect to which the gradient is being taken) is taken into account.
   *
   * Initialize with a Calculator, a StructureManager, and an
   * AtomicStructure representing the original structure (before modifying with
   * finite-difference displacements).  The gradient of the representation with
   * respect to the center position can then be tested, as usual, with
   * test_gradients() (defined in test_math.hh).
   */
  template <typename Calculator, class StructureManager>
  class RepresentationCalculatorGradientProvider {
   public:
    using Structure_t = AtomicStructure<3>;
    using Key_t = typename Calculator::Key_t;
    static const size_t n_arguments = 3;

    using PairRef_t =
        typename Calculator::template ClusterRef_t<StructureManager, 2>;

    using PairRefKey_t = typename PairRef_t::ThisParentClass;

    // type of the data structure holding the representation and its gradients
    using Prop_t = typename Calculator::template Property_t<StructureManager>;
    using PropGrad_t =
        typename Calculator::template PropertyGradient_t<StructureManager>;

    template <typename T, class V>
    friend class RepresentationCalculatorGradientFixture;

    RepresentationCalculatorGradientProvider(
        Calculator & representation,
        std::shared_ptr<StructureManager> structure_manager,
        Structure_t atomic_structure)
        : representation{representation}, structure_manager{structure_manager},
          atomic_structure{atomic_structure}, center_it{
                                                  structure_manager->begin()} {
      for (auto center : this->structure_manager) {
        this->n_neighbors.push_back(center.size());
      }
    }

    ~RepresentationCalculatorGradientProvider() = default;

    Eigen::Array<double, 1, Eigen::Dynamic>
    f(const Eigen::Ref<const Eigen::Vector3d> & center_position) {
      auto center = *center_it;
      Structure_t modified_structure{this->atomic_structure};
      modified_structure.positions.col(center.get_index()) = center_position;
      modified_structure.wrap();
      this->structure_manager->update(modified_structure);
      int i_center{0};
      for (auto center : this->structure_manager) {
        if (this->n_neighbors[i_center] != center.size()) {
          throw std::runtime_error(
              R"(The number of neighbors has changed when making finite
              displacements. This happens because a neighbor is almost at the
              cutoff boundary so please change the structure or the cutoff to
              avoid this.)");
        }
        ++i_center;
      }

      this->representation.compute(this->structure_manager);

      auto && data_sparse{*structure_manager->template get_property_ptr<Prop_t>(
          representation.get_name())};
      auto && gradients_sparse{
          *structure_manager->template get_property_ptr<PropGrad_t>(
              representation.get_gradient_name())};
      auto ii_pair = center.get_atom_ii();
      auto & data_center{data_sparse[ii_pair]};
      auto keys_center = gradients_sparse.get_keys(ii_pair);
      Key_t center_key{center.get_atom_type()};
      size_t n_entries_per_key{static_cast<size_t>(data_sparse.get_nb_comp())};
      size_t n_entries_center{n_entries_per_key * keys_center.size()};
      size_t n_entries_neighbours{0};
      // Count all the keys in the sparse gradient structure where the gradient
      // is nonzero (i.e. where the key has an entry in the structure)
      for (auto neigh : center) {
        if (this->structure_manager->is_ghost_atom(neigh)) {
          // Don't compute gradient contributions onto ghost atoms
          continue;
        }
        auto swapped_ref{std::move(swap_pair_ref(neigh).front())};
        n_entries_neighbours +=
            (gradients_sparse[swapped_ref].get_keys().size() *
             n_entries_per_key);
      }
      // Packed array containing: The center coefficients (all species) and
      // the neighbour coefficients (only same species as center)
      Eigen::ArrayXd data_pairs(n_entries_center + n_entries_neighbours);

      size_t result_idx{0};
      for (auto & key : keys_center) {
        Eigen::Map<Eigen::RowVectorXd> data_flat(data_center[key].data(),
                                                 n_entries_per_key);
        data_pairs.segment(result_idx, n_entries_per_key) = data_flat;
        result_idx += n_entries_per_key;
      }
      for (auto neigh : center) {
        if (this->structure_manager->is_ghost_atom(neigh)) {
          // Don't compute gradient contributions onto ghost atoms
          continue;
        }
        auto & data_neigh{data_sparse[neigh]};
        // The neighbour gradient (i =/= j) only contributes to certain species
        // channels (keys), in the case of SOAP and SphExpn those keys
        // containing the species of the center (the atom wrt the derivative is
        // being taken)
        // The nonzero gradient keys are already indicated in the sparse
        // gradient structure
        auto swapped_ref{std::move(swap_pair_ref(neigh).front())};
        auto keys_neigh{gradients_sparse[swapped_ref].get_keys()};
        for (auto & key : keys_neigh) {
          Eigen::Map<Eigen::ArrayXd> data_flat(data_neigh[key].data(),
                                               n_entries_per_key);
          data_pairs.segment(result_idx, n_entries_per_key) = data_flat;
          result_idx += n_entries_per_key;
        }
      }

      // Reset the atomic structure for the next iteration
      this->structure_manager->update(this->atomic_structure);
      return data_pairs.transpose();
    }

    Eigen::Array<double, 3, Eigen::Dynamic>
    grad_f(const Eigen::Ref<const Eigen::Vector3d> & /*center_position*/) {
      using Matrix3Xd_RowMaj_t =
          Eigen::Matrix<double, 3, Eigen::Dynamic, Eigen::RowMajor>;
      // Assume f() was already called and updated the position
      // center_it->position() = center_position;
      // representation.compute();
      auto center = *center_it;

      auto && data_sparse{*structure_manager->template get_property_ptr<Prop_t>(
          representation.get_name())};
      auto && gradients_sparse{
          *structure_manager->template get_property_ptr<PropGrad_t>(
              representation.get_gradient_name())};
      auto ii_pair = center.get_atom_ii();
      auto & gradients_center{gradients_sparse[ii_pair]};
      auto keys_center = gradients_center.get_keys();
      size_t n_entries_per_key{static_cast<size_t>(data_sparse.get_nb_comp())};
      size_t n_entries_center{n_entries_per_key * keys_center.size()};
      size_t n_entries_neighbours{0};
      for (auto neigh : center) {
        if (this->structure_manager->is_ghost_atom(neigh)) {
          // Don't compute gradient contributions onto ghost atoms
          continue;
        }
        auto swapped_ref{std::move(swap_pair_ref(neigh).front())};
        n_entries_neighbours +=
            (gradients_sparse[swapped_ref].get_keys().size() *
             n_entries_per_key);
      }
      Eigen::Matrix<double, 3, Eigen::Dynamic, Eigen::RowMajor>
          grad_coeffs_pairs(3, n_entries_center + n_entries_neighbours);
      grad_coeffs_pairs.setZero();

      // Use the exact same iteration pattern as in f()  to guarantee that the
      // gradients appear in the same place as their corresponding data
      size_t result_idx{0};
      for (auto & key : keys_center) {
        // Here the 'flattening' retains the 3 Cartesian dimensions as rows,
        // since they vary the slowest within each key
        Eigen::Map<Matrix3Xd_RowMaj_t> grad_coeffs_flat(
            gradients_center[key].data(), 3, n_entries_per_key);
        grad_coeffs_pairs.block(0, result_idx, 3, n_entries_per_key) =
            grad_coeffs_flat;
        result_idx += n_entries_per_key;
      }
      for (auto neigh : center) {
        if (this->structure_manager->is_ghost_atom(neigh)) {
          // Don't compute gradient contributions onto ghost atoms
          continue;
        }
        // We need grad_i c^{ji} -- using just 'neigh' would give us
        // grad_j c^{ij}, hence the swap
        auto neigh_swap_images{swap_pair_ref(neigh)};
        auto & gradients_neigh_first{
            gradients_sparse[neigh_swap_images.front()]};
        // The set of species keys should be the same for all images of i
        auto keys_neigh{gradients_neigh_first.get_keys()};
        for (auto & key : keys_neigh) {
          // For each key, accumulate gradients over periodic images of the atom
          // that moves in the finite-difference step
          for (auto & neigh_swap : neigh_swap_images) {
            auto & gradients_neigh{gradients_sparse[neigh_swap]};
            Eigen::Map<Matrix3Xd_RowMaj_t> grad_coeffs_flat(
                gradients_neigh[key].data(), 3, n_entries_per_key);
            grad_coeffs_pairs.block(0, result_idx, 3, n_entries_per_key) +=
                grad_coeffs_flat;
          }
          result_idx += n_entries_per_key;
        }
      }
      return grad_coeffs_pairs;
    }

   private:
    Calculator & representation;
    std::shared_ptr<StructureManager> structure_manager;
    Structure_t atomic_structure;
    typename StructureManager::iterator center_it;
    //! count the number of neighbours of each centers
    std::vector<size_t> n_neighbors{};

    void advance_center() { ++this->center_it; }

    /**
     * Swap a ClusterRef<order=2> (i, j) so it refers to (j, i) instead
     *
     * @return std::vector of ClusterRefKeys or order 2 (pair keys) of all pairs
     *         (j, i') where i' is either i or any of its periodic images within
     *         the cutoff of j. The atom j, on the other hand, must be a real
     *         atom (not a ghost or periodic image).
     */
    std::vector<PairRefKey_t> swap_pair_ref(const PairRef_t & pair_ref) {
      auto center_manager{extract_underlying_manager<0>(structure_manager)};
      auto atomic_structure{center_manager->get_atomic_structure()};
      // Get the atom index to the corresponding atom tag
      size_t access_index{structure_manager->get_atom_index(pair_ref.back())};
      auto new_center_it{structure_manager->get_iterator_at(access_index)};
      // Return cluster ref at which the iterator is currently pointing
      auto && new_center{*new_center_it};
      size_t i_index{structure_manager->get_atom_index(pair_ref.front())};

      // Find all (j, i') pairs
      std::vector<PairRefKey_t> new_pairs;
      for (auto new_pair : new_center) {
        size_t i_trial_index{
            structure_manager->get_atom_index(new_pair.back())};
        // Is this the i (old center) atom or any of its images?
        if (i_trial_index == i_index) {
          new_pairs.emplace_back(std::move(new_pair));
        }
      }
      if (new_pairs.size() == 0) {
        std::stringstream err_str{};
        err_str << "Didn't find any pairs for pair (i=" << pair_ref.front()
                << ", j=" << pair_ref.back()
                << "); access index for j = " << access_index;
        throw std::range_error(err_str.str());
      }
      return new_pairs;
    }
  };

  /**
   * Test fixture holding the gradient calculator and structure manager
   *
   * Holds data (function values, gradient directions, verbosity) and iterates
   * through the list of centers
   */
  template <typename Calculator, class StructureManager>
  class RepresentationCalculatorGradientFixture : public GradientTestFixture {
   public:
    using StdVector2Dim_t = std::vector<std::vector<double>>;
    using Provider_t =
        RepresentationCalculatorGradientProvider<Calculator, StructureManager>;

    static const size_t n_arguments = 3;
    /**
     * Increased error tolerance because some representations have quite large
     * finite-difference truncation errors (and possibly numerical issues for
     * very small displacements)
     */
    double fd_error_tol{1E-4};

    /**
     * Initialize a gradient test fixture
     *
     * @param filename JSON file holding gradient test parameters, format
     *                 documented in GradientTestFixture
     *
     * @param structure StructureManager on which to test
     *
     * @param calc RepresentationCalculator whose gradient is being tested
     */
    RepresentationCalculatorGradientFixture(
        std::string filename, std::shared_ptr<StructureManager> structure,
        Provider_t & calc)
        : structure{structure}, center_it{structure->begin()}, provider{calc} {
      json input_data = json_io::load(filename);

      this->function_inputs = this->get_function_inputs();
      this->displacement_directions =
          this->get_displacement_directions(input_data, this->n_arguments);
      this->verbosity = get_verbosity(input_data);
      if (input_data.find("fd_error_tol") != input_data.end()) {
        this->fd_error_tol = input_data["fd_error_tol"].get<double>();
      }
    }

    ~RepresentationCalculatorGradientFixture() = default;

    const Provider_t & get_provider() { return provider; }

    /**
     * Go to the next center in the structure
     *
     * Not (yet) implemented as iterator because that overcomplicates things
     */
    void advance_center() {
      ++this->center_it;
      this->provider.advance_center();
      if (this->has_next()) {
        this->function_inputs = get_function_inputs();
      }
    }

    bool has_next() { return (this->center_it != structure->end()); }

   private:
    StdVector2Dim_t get_function_inputs() {
      StdVector2Dim_t inputs_new{};
      auto center_pos = (*center_it).get_position();
      inputs_new.emplace_back(center_pos.data(),
                              center_pos.data() + center_pos.size());
      return inputs_new;
    }

    std::shared_ptr<StructureManager> structure;
    typename StructureManager::iterator center_it;
    Provider_t & provider;
  };

  template <class MultipleStructureFixture>
  struct MultipleStructureSortedCoulomb : MultipleStructureFixture {
    using Parent = MultipleStructureFixture;
    using ManagerTypeHolder_t = typename Parent::ManagerTypeHolder_t;
    using Representation_t = CalculatorSortedCoulomb;
    MultipleStructureSortedCoulomb() : Parent{} {};
    ~MultipleStructureSortedCoulomb() = default;

    std::vector<json> representation_hypers{
        {{"central_cutoff", 3.},
         {"central_decay", 0.5},
         {"interaction_cutoff", 10.},
         {"interaction_decay", 0.5},
         {"size", 120},
         {"sorting_algorithm", "distance"}},
        {{"central_cutoff", 3.},
         {"central_decay", 0.5},
         {"interaction_cutoff", 10.},
         {"interaction_decay", 0.5},
         {"size", 120},
         {"sorting_algorithm", "row_norm"}}};
  };

<<<<<<< HEAD
  struct MultipleStructureBehlerParinello
      : MultipleStructureManagerNLStrictFixture {
    using Parent = MultipleStructureManagerNLStrictFixture;
    using ManagerTypeHolder_t = typename Parent::ManagerTypeHolder_t;
    using Representation_t = CalculatorBehlerParinello;
    MultipleStructureBehlerParinello() : Parent{} {};
    ~MultipleStructureBehlerParinello() = default;

    std::vector<json> representation_hypers{
        {{"bla", 3.}, {"bla list", "em"}, {"identifier", "name"}}};
  };

  struct SortedCoulombTestData : TestData {
    using Parent = TestData;
    using ManagerTypeHolder_t = typename Parent::ManagerTypeHolder_t;
=======
  struct SortedCoulombTestData {
    using ManagerTypeHolder_t =
        StructureManagerTypeHolder<StructureManagerCenters,
                                   AdaptorNeighbourList, AdaptorStrict>;
>>>>>>> 6ffe9dad
    using Representation_t = CalculatorSortedCoulomb;
    SortedCoulombTestData() { this->get_ref(this->ref_filename); }
    ~SortedCoulombTestData() = default;

    void get_ref(const std::string & ref_filename) {
      this->ref_data =
          json::from_ubjson(internal::read_binary_file(ref_filename));
      auto filenames =
          this->ref_data.at("filenames").get<std::vector<std::string>>();
      auto cutoffs = this->ref_data.at("cutoffs").get<std::vector<double>>();

      for (auto && filename : filenames) {
        for (auto && cutoff : cutoffs) {
          // std::cout << filename << " " << cutoff << std::endl;
          json parameters;
          json structure{{"filename", filename}};
          json adaptors;
          json ad1{{"name", "AdaptorNeighbourList"},
                   {"initialization_arguments", {{"cutoff", cutoff}}}};
          json ad2{{"name", "AdaptorStrict"},
                   {"initialization_arguments", {{"cutoff", cutoff}}}};
          adaptors.emplace_back(ad1);
          adaptors.emplace_back(ad2);

          parameters["structure"] = structure;
          parameters["adaptors"] = adaptors;

          this->factory_args.emplace_back(parameters);
        }
      }
    }

    json ref_data{};
    json factory_args{};

    std::string ref_filename{
        "reference_data/tests_only/sorted_coulomb_reference.ubjson"};
    bool verbose{false};
  };

  template <class BaseFixture>
  struct CalculatorFixture : MultipleStructureFixture<BaseFixture> {
    using Parent = MultipleStructureFixture<BaseFixture>;
    using Manager_t = typename Parent::Manager_t;
    using Representation_t = typename BaseFixture::Representation_t;
    using Property_t =
        typename Representation_t::template Property_t<Manager_t>;

    CalculatorFixture() : Parent{} {}
    ~CalculatorFixture() = default;

    std::vector<Representation_t> representations{};
  };

  /* ---------------------------------------------------------------------- */

}  // namespace rascal

#endif  // TESTS_TEST_CALCULATOR_HH_<|MERGE_RESOLUTION|>--- conflicted
+++ resolved
@@ -32,17 +32,6 @@
 #include "test_adaptor.hh"
 #include "test_math.hh"
 #include "test_structure.hh"
-<<<<<<< HEAD
-#include "atomic_structure.hh"
-#include "structure_managers/structure_manager_collection.hh"
-#include "representations/calculator_base.hh"
-#include "representations/calculator_sorted_coulomb.hh"
-#include "representations/calculator_spherical_expansion.hh"
-#include "representations/calculator_spherical_invariants.hh"
-#include "representations/calculator_spherical_covariants.hh"
-#include "representations/calculator_behler_parinello.hh"
-=======
->>>>>>> 6ffe9dad
 
 #include "rascal/atomic_structure.hh"
 #include "rascal/json_io.hh"
@@ -129,18 +118,12 @@
     std::vector<json> representation_hypers{};
 
     std::vector<json> fc_hypers{
-<<<<<<< HEAD
         {{"type", "CosineShifted"},
          {"cutoff", {{"value", 3.0}, {"unit", "AA"}}},
          {"smooth_width", {{"value", 0.5}, {"unit", "AA"}}}},
         {{"type", "CosineShifted"},
          {"cutoff", {{"value", 2.0}, {"unit", "AA"}}},
          {"smooth_width", {{"value", 1.0}, {"unit", "AA"}}}}};
-=======
-        {{"type", "ShiftedCosine"},
-         {"cutoff", {{"value", 3.0}, {"unit", "AA"}}},
-         {"smooth_width", {{"value", 0.5}, {"unit", "AA"}}}}};
->>>>>>> 6ffe9dad
 
     std::vector<json> density_hypers{
         {{"type", "Constant"},
@@ -201,14 +184,10 @@
     std::vector<json> representation_hypers{};
 
     std::vector<json> fc_hypers{
-<<<<<<< HEAD
         {{"type", "CosineShifted"},
          {"cutoff", {{"value", 3.0}, {"unit", "AA"}}},
          {"smooth_width", {{"value", 0.5}, {"unit", "AA"}}}},
         {{"type", "CosineShifted"},
-=======
-        {{"type", "ShiftedCosine"},
->>>>>>> 6ffe9dad
          {"cutoff", {{"value", 2.0}, {"unit", "AA"}}},
          {"smooth_width", {{"value", 1.0}, {"unit", "AA"}}}}};
 
@@ -283,17 +262,10 @@
     std::vector<json> representation_hypers{};
 
     std::vector<json> fc_hypers{
-<<<<<<< HEAD
         {{"type", "CosineShifted"},
          {"cutoff", {{"value", 3.0}, {"unit", "AA"}}},
          {"smooth_width", {{"value", 0.5}, {"unit", "AA"}}}},
         {{"type", "CosineShifted"},
-=======
-        {{"type", "ShiftedCosine"},
-         {"cutoff", {{"value", 3.0}, {"unit", "AA"}}},
-         {"smooth_width", {{"value", 0.5}, {"unit", "AA"}}}},
-        {{"type", "ShiftedCosine"},
->>>>>>> 6ffe9dad
          {"cutoff", {{"value", 2.0}, {"unit", "AA"}}},
          {"smooth_width", {{"value", 1.0}, {"unit", "AA"}}}},
         {{"type", "RadialScaling"},
@@ -389,17 +361,10 @@
 
     std::vector<json> representation_hypers{};
     std::vector<json> fc_hypers{
-<<<<<<< HEAD
         {{"type", "CosineShifted"},
          {"cutoff", {{"value", 3.0}, {"unit", "AA"}}},
          {"smooth_width", {{"value", 0.5}, {"unit", "AA"}}}},
         {{"type", "CosineShifted"},
-=======
-        {{"type", "ShiftedCosine"},
-         {"cutoff", {{"value", 3.0}, {"unit", "AA"}}},
-         {"smooth_width", {{"value", 0.5}, {"unit", "AA"}}}},
-        {{"type", "ShiftedCosine"},
->>>>>>> 6ffe9dad
          {"cutoff", {{"value", 2.0}, {"unit", "AA"}}},
          {"smooth_width", {{"value", 1.0}, {"unit", "AA"}}}}};
 
@@ -546,11 +511,7 @@
 
     std::vector<json> representation_hypers{};
     std::vector<json> fc_hypers{
-<<<<<<< HEAD
         {{"type", "CosineShifted"},
-=======
-        {{"type", "ShiftedCosine"},
->>>>>>> 6ffe9dad
          {"cutoff", {{"value", 2.5}, {"unit", "AA"}}},
          {"smooth_width", {{"value", 1.0}, {"unit", "AA"}}}}};
 
@@ -587,11 +548,7 @@
 
     std::vector<json> representation_hypers{};
     std::vector<json> fc_hypers{
-<<<<<<< HEAD
         {{"type", "CosineShifted"},
-=======
-        {{"type", "ShiftedCosine"},
->>>>>>> 6ffe9dad
          {"cutoff", {{"value", 2.5}, {"unit", "AA"}}},
          {"smooth_width", {{"value", 1.0}, {"unit", "AA"}}}}};
 
@@ -1139,7 +1096,6 @@
          {"sorting_algorithm", "row_norm"}}};
   };
 
-<<<<<<< HEAD
   struct MultipleStructureBehlerParinello
       : MultipleStructureManagerNLStrictFixture {
     using Parent = MultipleStructureManagerNLStrictFixture;
@@ -1155,12 +1111,6 @@
   struct SortedCoulombTestData : TestData {
     using Parent = TestData;
     using ManagerTypeHolder_t = typename Parent::ManagerTypeHolder_t;
-=======
-  struct SortedCoulombTestData {
-    using ManagerTypeHolder_t =
-        StructureManagerTypeHolder<StructureManagerCenters,
-                                   AdaptorNeighbourList, AdaptorStrict>;
->>>>>>> 6ffe9dad
     using Representation_t = CalculatorSortedCoulomb;
     SortedCoulombTestData() { this->get_ref(this->ref_filename); }
     ~SortedCoulombTestData() = default;
