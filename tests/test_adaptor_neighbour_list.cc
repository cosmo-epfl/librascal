/**
 * file   test_adaptor_neighbour_list.cc
 *
 * @author Markus Stricker <markus.stricker@epfl.ch>
 * @author Till Junge <till.junge@epfl.ch>
 *
 * @date   05 Oct 2018
 *
 * @brief tests the implementation of the adaptor for building a
 * neighbour list, depends on traits if it is full of minimal
 *
 * Copyright © 2018 Markus Stricker, Till Junge, COSMO (EPFL), LAMMM (EPFL)
 *
 * Rascal is free software; you can redistribute it and/or
 * modify it under the terms of the GNU Lesser General Public License as
 * published by the Free Software Foundation, either version 3, or (at
 * your option) any later version.
 *
 * Rascal is distributed in the hope that it will be useful, but
 * WITHOUT ANY WARRANTY; without even the implied warranty of
 * MERCHANTABILITY or FITNESS FOR A PARTICULAR PURPOSE. See the GNU
 * Lesser General Public License for more details.
 *
 * You should have received a copy of the GNU Lesser General Public License
 * along with this software; see the file LICENSE. If not, write to the
 * Free Software Foundation, Inc., 59 Temple Place - Suite 330,
 * Boston, MA 02111-1307, USA.
 */

#include "tests.hh"
#include "test_structure.hh"
#include "test_adaptor.hh"
#include "structure_managers/adaptor_neighbour_list.hh"


namespace rascal {

  BOOST_AUTO_TEST_SUITE(neighbour_list_adaptor_test);


  /* ---------------------------------------------------------------------- */
  /*
   * very simple 9 atom neighbour list build without periodicity
   *
   * ``manager`` is a MaxOrder=1 atom manager
   */
  BOOST_FIXTURE_TEST_CASE(simple_cubic_9_neighbour_list,
                          PairFixtureSimple<StructureManagerCenters>) {
    constexpr bool verbose{false};

    auto npairs = pair_manager.get_nb_clusters(2);

    if (verbose) std::cout << "npairs " << npairs << std::endl;

    int np{0};
    for (auto atom : pair_manager) {
      for (auto pair : atom) {
        np++;
      }
    }
    if (verbose) std::cout << "np " << np << std::endl;
  }

  /* ---------------------------------------------------------------------- */
  //! test if hcp managers are constructed
  BOOST_FIXTURE_TEST_CASE(constructor_test_hcp, ManagerFixtureTwoHcp) {
  }

  /* ---------------------------------------------------------------------- */
  //! test if fcc managers are constructed
  BOOST_FIXTURE_TEST_CASE(constructor_test_fcc, ManagerFixtureTwoFcc) {
  }

  /* ---------------------------------------------------------------------- */
  /**
   * simple neighbourhood test with periodicity only in x-direction and a check
   * for internal consistency
   *
   * ``manager`` is a StructureManager with MaxOrder=1
   */
  BOOST_FIXTURE_TEST_CASE(test_build_neighbour_simple,
                          PairFixtureSimple<StructureManagerCenters>) {
    constexpr bool verbose{false};

    //! testing iteration of zerot-th order manager
    for (auto atom : manager) {
      if (verbose) {
        std::cout << "atom " << atom.back() << std::endl;
      }
    }

    auto n_pairs{0};
    for (auto atom : pair_manager) {
      if (verbose) std::cout << "atom " << atom.back() << std::endl;
      for (auto pair : atom) {
        n_pairs++;
        if (verbose) {
          std::cout << "   complete pair "
                    << atom.back() << " " << pair.back()
                    << " glob " << pair.get_global_index() << std::endl;
        }
      }
    }
    if (verbose) std::cout << "Number of pairs " << n_pairs << std::endl;
    BOOST_CHECK_EQUAL(n_pairs, pair_manager.get_nb_clusters(2));
  }

  // TODO define more test that could be streamlined
  // gets a list of fixtures for all the different possible structure managers
  using multiple_fixtures = boost::mpl::list<
    MultipleStructureManagerNLFixture<StructureManagerCenters,
                                      MultipleStructureManagerBaseFixture>>;

  BOOST_FIXTURE_TEST_CASE_TEMPLATE(test_build_neighbour_multiple,
<<<<<<< HEAD
            Fix, multiple_fixtures,Fix) {
    
    auto & managers = Fix::managers_pair;
    
    constexpr bool verbose{false};
    for (auto& pair_manager : managers) {
          
=======
            Fix, multiple_fixtures, Fix) {
    auto & managers = Fix::managers_pair;

    constexpr bool verbose{false};
    for (auto& pair_manager : managers) {
>>>>>>> 4e582bbd
      auto n_pairs{0};
      for (auto atom : pair_manager) {
        if (verbose) std::cout << "atom " << atom.back() << std::endl;
        for (auto pair : atom) {
          n_pairs++;
          if (verbose) {
            std::cout << "   complete pair "
                      << atom.back() << " " << pair.back()
                      << " glob " << pair.get_global_index() << std::endl;
          }
        }
      }
      if (verbose) std::cout << "Number of pairs " << n_pairs << std::endl;
      BOOST_CHECK_EQUAL(n_pairs, pair_manager.get_nb_clusters(2));
    }
  }

  /* ---------------------------------------------------------------------- */
  /*
   * test if two differently defined 2-atom units cells of hcp crystal structure
   * yield the same number of neighbours per atom, if the cutoff is increased.
   *
   * ``manager_1`` and ``manager_2`` each hold a different unit cell for a hcp
   * crystal system.
   */
  BOOST_FIXTURE_TEST_CASE(neighbourlist_test_hcp, ManagerFixtureTwoHcp) {
    /*
     * Note: since the cell vectors are different, it is possible that one of
     * the two atoms is repeated into a different cell due to periodicity. This
     * leads to a difference in number of neighbours. Therefore the strict
     * cutoff is check to ensure the exakt same number of neighbours.
     */

    constexpr bool verbose{false};

    if (verbose) std::cout << "HCP test " << cutoff << std::endl;

    int mult = 10;

    for (auto i{1}; i < mult; ++i) {
      auto cutoff_tmp = i * cutoff;

      std::vector<int> neighbours_per_atom1{};
      std::vector<int> neighbours_per_atom2{};

      neighbours_per_atom1.resize(0);
      neighbours_per_atom1.resize(0);

      if (verbose) {
        std::cout << "hcp test cutoff " << cutoff_tmp << std::endl;
      }

      AdaptorNeighbourList<StructureManagerCenters> pair_manager1{manager_1,
          cutoff_tmp};
      pair_manager1.update();

      AdaptorNeighbourList<StructureManagerCenters> pair_manager2{manager_2,
          cutoff_tmp};
      pair_manager2.update();

      if (verbose) std::cout << "Manager 1" << std::endl;

      for (auto atom : pair_manager1) {
        neighbours_per_atom1.push_back(0);
        for (auto pair : atom) {
          if (verbose) {
            std::cout << "1 pair "
                      << atom.back() << " "
                      << pair.back() << std::endl;
          }
          double dist = {(atom.get_position()
                          - pair.get_position()).norm()};
          if (dist < cutoff_tmp) {
            neighbours_per_atom1.back()++;
          }
        }
      }

      if (verbose) std::cout << "Manager 2" << std::endl;

      for (auto atom : pair_manager2) {
        neighbours_per_atom2.push_back(0);
        for (auto pair : atom) {
          if (verbose) {
            std::cout << "2 pair "
                      << atom.back() << " "
                      << pair.back() << std::endl;
          }
          double dist = {(atom.get_position()
                          - pair.get_position()).norm()};
          if (dist < cutoff_tmp) {
            neighbours_per_atom2.back()++;
          }
        }
      }

      BOOST_CHECK_EQUAL_COLLECTIONS(neighbours_per_atom1.begin(),
                                    neighbours_per_atom1.end(),
                                    neighbours_per_atom2.begin(),
                                    neighbours_per_atom2.end());

      for (auto i{0}; i < natoms; ++i) {
        if (verbose) {
          std::cout << "neigh1/neigh2: i " << i << " "
                    << neighbours_per_atom1[i] << "/"
                    << neighbours_per_atom2[i] << std::endl;
        }
      }
    }
  }

  /* ---------------------------------------------------------------------- */
  /*
   * Test if two differently defined 1-atom and 4-atom units cells of fcc
   * crystal structure yield the same number of neighbours per atom at the
   * origin, if the cutoff is increased. ``manager_1`` has one atom at the
   * origin,``manager_2`` has 4 atoms (tetraeder). This is done to check if
   * skewed-ness affects the neighbour list algorithm.
   *
   * ``manager_1`` and ``manager_2`` each hold a different unit cell for a fcc
   * crystal system.
   */
  BOOST_FIXTURE_TEST_CASE(neighbourlist_test_fcc, ManagerFixtureTwoFcc) {
    constexpr bool verbose{false};

    if (verbose) std::cout << "FCC test " << std::endl;

    int mult = 8;

    for (auto i{1}; i < mult; ++i) {
      auto cutoff_tmp = i * cutoff;

      std::vector<int> neighbours_per_atom1{};
      std::vector<int> neighbours_per_atom2{};

      neighbours_per_atom1.resize(0);
      neighbours_per_atom1.resize(0);

      if (verbose) {
        std::cout << "fcc cutoff " << cutoff_tmp << std::endl;
      }

      AdaptorNeighbourList<StructureManagerCenters> pair_manager1{manager_1,
          cutoff_tmp};
      pair_manager1.update();

      AdaptorNeighbourList<StructureManagerCenters> pair_manager2{manager_2,
          cutoff_tmp};
      pair_manager2.update();

      for (auto atom : pair_manager1) {
        neighbours_per_atom1.push_back(0);
        for (auto pair : atom) {
          double dist = {(atom.get_position()
                          - pair.get_position()).norm()};
          bool is_in{dist < cutoff_tmp};
          if (verbose) {
            std::cout << "1 pair ("
                      << atom.get_position().transpose() << ", "
                      << pair.get_position().transpose() << ", "
                      << dist << ", " << cutoff_tmp << ", " << is_in
                      << ")" <<std::endl;
          }
          if (is_in) {
            neighbours_per_atom1.back()++;
          }
        }
      }

      for (auto atom : pair_manager2) {
        neighbours_per_atom2.push_back(0);
        for (auto pair : atom) {
          double dist = {(atom.get_position()
                          - pair.get_position()).norm()};
          bool is_in{dist < cutoff_tmp};
          if (verbose) {
            std::cout << "2 pair ("
                      << atom.get_position().transpose() << ", "
                      << pair.get_position().transpose() << ", "
                      << dist << ", " << cutoff_tmp << ", " << is_in
                      << ")" <<std::endl;
          }
          if (is_in) {
            neighbours_per_atom2.back()++;
          }
        }
      }

      /*
       * only the first index atom can be checked, since the cell with only one
       * atom does not allow for comparison with other atom's number of
       * neighbours
       */
      BOOST_CHECK_EQUAL(neighbours_per_atom1[0],
                        neighbours_per_atom2[0]);
      if (verbose) {
        std::cout << "neigh1/neigh2: "
                  << neighbours_per_atom1[0] << "/"
                  << neighbours_per_atom2[0] << std::endl;
      }
    }
  }

  /* ---------------------------------------------------------------------- */
  /*
   * Test if an increasingly skewed unit cell gives the same number of
   * neighbours than the non-skewed one. Skewing is achieved by the
   * multiplier.
   *
   * The fixture does not provide a manager. Instead, it provies basic cubic
   * unit cell, positions and the shear transformation ``skew_multiplier`` for
   * the unit cell. This is used in the loop to construct increasingly skewed
   * unit cells; positions are shifted accordingly to stay inside the new unit
   * cell.
   */
  BOOST_FIXTURE_TEST_CASE(test_neighbour_list_skewed, ManagerFixtureSkew) {
<<<<<<< HEAD

=======
>>>>>>> 4e582bbd
    constexpr static bool verbose{false};

    constexpr static int ncells{4};

    // helper for increasing skewedness of unit cell in loop entry (0,1) gives
    // the skewing factor in the x/y plane in the loop building the cells
    Eigen::MatrixXd unity{Eigen::MatrixXd::Identity(3, 3)};
    std::array<double, ncells> shears{0, 1, 10, 50};

    // multipliers for different cutoffs: original cutoff is barely below
    // minimum atom distance, leading to zero neighbours
    std::array<int, 3> n_cutoff{1, 5, 25};

    // loop over 3 different cutoffs
    for (int k{0}; k < 3; ++k) {
      // container for storing the number of neighbours per atom in all cells
      std::vector<std::vector<int>> neighbours{};
      neighbours.resize(ncells);

      // loop over cells of different skews
      for (int i{0}; i < ncells; ++i) {
<<<<<<< HEAD

=======
>>>>>>> 4e582bbd
        // check different cutoffs
        //double cutoff_tmp{cutoff*n_cutoff[k]};
        double cutoff_tmp{cutoff*n_cutoff[k]};

        // manager constructed within this loop
        StructureManagerCenters manager;

        if (verbose) std::cout << "------------ cells " << i
                             << " shear " << shears[i] << std::endl;

        // get reference data
        auto skewer{unity};
        // change shear multiplier
<<<<<<< HEAD
        skewer(0,1) = shears[i];
        // calculate unit cell
        auto cell_skw = skewer * cell;
        auto cell_skw_inv{cell_skw.inverse().eval()};

        if (verbose) {
          std::cout << "cell vectors " << std::endl;
          std::cout << cell_skw << std::endl;
        }

        // change initial atomic positions according to skewedness
        auto pos_skw{positions};
        for (int j{0}; j < natoms; ++j) {
          auto p = pos_skw.col(j);
          if (verbose) {
            std::cout << " >>>>>>> original position atom " << j << "\n"
                      << p.transpose() << std::endl;
          }
          // find minimal multiplier to project position out of cubic unit cell
          auto mult{(cell_skw_inv * p).eval()};
          auto mult_floor{mult};
          for (auto m{0}; m < 3; ++m) {mult_floor[m] = std::floor(mult[m]);}
          auto m{mult_floor.cwiseAbs().eval()};

          if (verbose) {
            std::cout << " mult \n" << mult.transpose() << std::endl;
            std::cout << "  mult_floor \n" << m.transpose() << std::endl;
            std::cout << "  skewed position  <<<<<<<\n" << p.transpose()
                      << std::endl;
          }
          // set new position
          pos_skw.col(j) = p + cell_skw * m;
        }

        if (verbose) {
          std::cout << "positions skewed \n" << pos_skw << std::endl;
        }

        // construct manager with skewed unit cell and shifted positions
        manager.update(pos_skw, atom_types, cell_skw,
                     Eigen::Map<Eigen::Matrix<int, 3, 1>>{pbc.data()});

        // build neighbourlist
        using PairList_t = AdaptorNeighbourList<StructureManagerCenters>;
        PairList_t pair_manager{manager, cutoff_tmp};
        pair_manager.update();

        // make strict for counting neighbours
        AdaptorStrict<PairList_t> adaptor_strict{pair_manager, cutoff_tmp};
        adaptor_strict.update();

        // count strict neighbours
        for (auto atom : adaptor_strict) {
          neighbours[i].push_back(0);
          for (auto pair : atom) {
            neighbours[i].back()++;
          }
        }

        // neighbours[i] are the skewed unit cells with adapted positions,
        // neighbours [0] is the unskewed reference cell.
        BOOST_CHECK_EQUAL_COLLECTIONS(neighbours[i].begin(),
                                      neighbours[i].end(),
                                      // expected values from unskewed cell
                                      neighbours[0].begin(),
                                      neighbours[0].end());
      }
      if (verbose) {
        std::cout << "===== Neighbour list result =====" << std::endl;
        std::cout << "neighbours cell 0" << std::endl;
        for (auto neigh_per_atom : neighbours[0]) {
          std::cout << neigh_per_atom << " ";
        }
        std::cout << std::endl;
        for (auto i{1}; i < ncells; ++i) {
          std::cout << "neighbours cell " << i << std::endl;
          for (auto neigh_per_atom : neighbours[i]) {
            std::cout << neigh_per_atom << " ";
          }
          std::cout << std::endl;
        }
      }
    }
  }
=======
        skewer(0, 1) = shears[i];
        // calculate unit cell
        auto cell_skw = skewer * cell;
        auto cell_skw_inv{cell_skw.inverse().eval()};
>>>>>>> 4e582bbd

        if (verbose) {
          std::cout << "cell vectors " << std::endl;
          std::cout << cell_skw << std::endl;
        }

        // change initial atomic positions according to skewedness
        auto pos_skw{positions};
        for (int j{0}; j < natoms; ++j) {
          auto p = pos_skw.col(j);
          if (verbose) {
            std::cout << " >>>>>>> original position atom " << j << "\n"
                      << p.transpose() << std::endl;
          }
          // find minimal multiplier to project position out of cubic unit cell
          auto mult{(cell_skw_inv * p).eval()};
          auto mult_floor{mult};
          for (auto m{0}; m < 3; ++m) {mult_floor[m] = std::floor(mult[m]);}
          auto m{mult_floor.cwiseAbs().eval()};

          if (verbose) {
            std::cout << " mult \n" << mult.transpose() << std::endl;
            std::cout << "  mult_floor \n" << m.transpose() << std::endl;
            std::cout << "  skewed position  <<<<<<<\n" << p.transpose()
                      << std::endl;
          }
          // set new position
          pos_skw.col(j) = p + cell_skw * m;
        }

        if (verbose) {
          std::cout << "positions skewed \n" << pos_skw << std::endl;
        }

        // construct manager with skewed unit cell and shifted positions
        manager.update(pos_skw, atom_types, cell_skw,
                     Eigen::Map<Eigen::Matrix<int, 3, 1>>{pbc.data()});

        // build neighbourlist
        using PairList_t = AdaptorNeighbourList<StructureManagerCenters>;
        PairList_t pair_manager{manager, cutoff_tmp};
        pair_manager.update();

        // make strict for counting neighbours
        AdaptorStrict<PairList_t> adaptor_strict{pair_manager, cutoff_tmp};
        adaptor_strict.update();

        // count strict neighbours
        for (auto atom : adaptor_strict) {
          neighbours[i].push_back(0);
          for (auto pair : atom) {
            neighbours[i].back()++;
          }
        }

        // neighbours[i] are the skewed unit cells with adapted positions,
        // neighbours [0] is the unskewed reference cell.
        BOOST_CHECK_EQUAL_COLLECTIONS(neighbours[i].begin(),
                                      neighbours[i].end(),
                                      // expected values from unskewed cell
                                      neighbours[0].begin(),
                                      neighbours[0].end());
      }
      if (verbose) {
        std::cout << "===== Neighbour list result =====" << std::endl;
        std::cout << "neighbours cell 0" << std::endl;
        for (auto neigh_per_atom : neighbours[0]) {
          std::cout << neigh_per_atom << " ";
        }
        std::cout << std::endl;
        for (auto i{1}; i < ncells; ++i) {
          std::cout << "neighbours cell " << i << std::endl;
          for (auto neigh_per_atom : neighbours[i]) {
            std::cout << neigh_per_atom << " ";
          }
          std::cout << std::endl;
        }
      }
    }
  }

  BOOST_AUTO_TEST_SUITE_END();
}  // rascal<|MERGE_RESOLUTION|>--- conflicted
+++ resolved
@@ -112,21 +112,11 @@
                                       MultipleStructureManagerBaseFixture>>;
 
   BOOST_FIXTURE_TEST_CASE_TEMPLATE(test_build_neighbour_multiple,
-<<<<<<< HEAD
-            Fix, multiple_fixtures,Fix) {
-    
+            Fix, multiple_fixtures, Fix) {
     auto & managers = Fix::managers_pair;
-    
+
     constexpr bool verbose{false};
     for (auto& pair_manager : managers) {
-          
-=======
-            Fix, multiple_fixtures, Fix) {
-    auto & managers = Fix::managers_pair;
-
-    constexpr bool verbose{false};
-    for (auto& pair_manager : managers) {
->>>>>>> 4e582bbd
       auto n_pairs{0};
       for (auto atom : pair_manager) {
         if (verbose) std::cout << "atom " << atom.back() << std::endl;
@@ -343,10 +333,6 @@
    * cell.
    */
   BOOST_FIXTURE_TEST_CASE(test_neighbour_list_skewed, ManagerFixtureSkew) {
-<<<<<<< HEAD
-
-=======
->>>>>>> 4e582bbd
     constexpr static bool verbose{false};
 
     constexpr static int ncells{4};
@@ -368,10 +354,6 @@
 
       // loop over cells of different skews
       for (int i{0}; i < ncells; ++i) {
-<<<<<<< HEAD
-
-=======
->>>>>>> 4e582bbd
         // check different cutoffs
         //double cutoff_tmp{cutoff*n_cutoff[k]};
         double cutoff_tmp{cutoff*n_cutoff[k]};
@@ -385,8 +367,7 @@
         // get reference data
         auto skewer{unity};
         // change shear multiplier
-<<<<<<< HEAD
-        skewer(0,1) = shears[i];
+        skewer(0, 1) = shears[i];
         // calculate unit cell
         auto cell_skw = skewer * cell;
         auto cell_skw_inv{cell_skw.inverse().eval()};
@@ -470,92 +451,6 @@
       }
     }
   }
-=======
-        skewer(0, 1) = shears[i];
-        // calculate unit cell
-        auto cell_skw = skewer * cell;
-        auto cell_skw_inv{cell_skw.inverse().eval()};
->>>>>>> 4e582bbd
-
-        if (verbose) {
-          std::cout << "cell vectors " << std::endl;
-          std::cout << cell_skw << std::endl;
-        }
-
-        // change initial atomic positions according to skewedness
-        auto pos_skw{positions};
-        for (int j{0}; j < natoms; ++j) {
-          auto p = pos_skw.col(j);
-          if (verbose) {
-            std::cout << " >>>>>>> original position atom " << j << "\n"
-                      << p.transpose() << std::endl;
-          }
-          // find minimal multiplier to project position out of cubic unit cell
-          auto mult{(cell_skw_inv * p).eval()};
-          auto mult_floor{mult};
-          for (auto m{0}; m < 3; ++m) {mult_floor[m] = std::floor(mult[m]);}
-          auto m{mult_floor.cwiseAbs().eval()};
-
-          if (verbose) {
-            std::cout << " mult \n" << mult.transpose() << std::endl;
-            std::cout << "  mult_floor \n" << m.transpose() << std::endl;
-            std::cout << "  skewed position  <<<<<<<\n" << p.transpose()
-                      << std::endl;
-          }
-          // set new position
-          pos_skw.col(j) = p + cell_skw * m;
-        }
-
-        if (verbose) {
-          std::cout << "positions skewed \n" << pos_skw << std::endl;
-        }
-
-        // construct manager with skewed unit cell and shifted positions
-        manager.update(pos_skw, atom_types, cell_skw,
-                     Eigen::Map<Eigen::Matrix<int, 3, 1>>{pbc.data()});
-
-        // build neighbourlist
-        using PairList_t = AdaptorNeighbourList<StructureManagerCenters>;
-        PairList_t pair_manager{manager, cutoff_tmp};
-        pair_manager.update();
-
-        // make strict for counting neighbours
-        AdaptorStrict<PairList_t> adaptor_strict{pair_manager, cutoff_tmp};
-        adaptor_strict.update();
-
-        // count strict neighbours
-        for (auto atom : adaptor_strict) {
-          neighbours[i].push_back(0);
-          for (auto pair : atom) {
-            neighbours[i].back()++;
-          }
-        }
-
-        // neighbours[i] are the skewed unit cells with adapted positions,
-        // neighbours [0] is the unskewed reference cell.
-        BOOST_CHECK_EQUAL_COLLECTIONS(neighbours[i].begin(),
-                                      neighbours[i].end(),
-                                      // expected values from unskewed cell
-                                      neighbours[0].begin(),
-                                      neighbours[0].end());
-      }
-      if (verbose) {
-        std::cout << "===== Neighbour list result =====" << std::endl;
-        std::cout << "neighbours cell 0" << std::endl;
-        for (auto neigh_per_atom : neighbours[0]) {
-          std::cout << neigh_per_atom << " ";
-        }
-        std::cout << std::endl;
-        for (auto i{1}; i < ncells; ++i) {
-          std::cout << "neighbours cell " << i << std::endl;
-          for (auto neigh_per_atom : neighbours[i]) {
-            std::cout << neigh_per_atom << " ";
-          }
-          std::cout << std::endl;
-        }
-      }
-    }
-  }
 
   BOOST_AUTO_TEST_SUITE_END();
 }  // rascal