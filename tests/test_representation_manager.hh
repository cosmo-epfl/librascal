--- conflicted
+++ resolved
@@ -48,18 +48,8 @@
     :MultipleStructureManagerNLStrictFixture {
     using Parent = MultipleStructureManagerNLStrictFixture;
 
-<<<<<<< HEAD
     MultipleStructureSortedCoulomb() = default;
     ~MultipleStructureSortedCoulomb() = default;
-=======
-    std::vector<std::string> filenames{
-      "reference_data/CaCrP2O7_mvc-11955_symmetrized.json",
-      "reference_data/simple_cubic_8.json",
-      "reference_data/small_molecule.json"
-      };
-
-    std::vector<double> cutoffs{{1., 2., 3.}};
->>>>>>> 1995ab16
 
     std::list<json> hypers{
       {{"central_decay", 0.5},
