/**
 * file    test_feature_manager.hh
 *
 * @author Musil Felix <musil.felix@epfl.ch>
 *
 * @date   14 November 2018
 *
 * @brief  test  managers
 *
 * Copyright © 2018 Musil Felix, COSMO (EPFL), LAMMM (EPFL)
 *
 * Rascal is free software; you can redistribute it and/or
 * modify it under the terms of the GNU Lesser General Public License as
 * published by the Free Software Foundation, either version 3, or (at
 * your option) any later version.
 *
 * Rascal is distributed in the hope that it will be useful, but
 * WITHOUT ANY WARRANTY; without even the implied warranty of
 * MERCHANTABILITY or FITNESS FOR A PARTICULAR PURPOSE. See the GNU
 * Lesser General Public License for more details.
 *
 * You should have received a copy of the GNU Lesser General Public License
 * along with this software; see the file LICENSE. If not, write to the
 * Free Software Foundation, Inc., 59 Temple Place - Suite 330,
 * Boston, MA 02111-1307, USA.
 */

#include "tests.hh"
#include "test_feature_manager.hh"

namespace rascal {

  BOOST_AUTO_TEST_SUITE(feature_dense_test);
  /* ---------------------------------------------------------------------- */
  // TODO(felix) define more test that could be streamlined
  // gets a list of fixtures for all the different possible structure managers
  using multiple_fixtures = boost::mpl::list<
      FeatureFixture<double, FeatureManagerDense, StructureManagerCenters,
                     RepresentationManagerSortedCoulomb, TestFeatureData>,
      FeatureFixture<float, FeatureManagerDense, StructureManagerCenters,
                     RepresentationManagerSortedCoulomb, TestFeatureData>>;

  /* ---------------------------------------------------------------------- */
  /**
   * Test if the Fixture with multiple structures builds
   */
  BOOST_FIXTURE_TEST_CASE_TEMPLATE(multiple_setup_test, Fix, multiple_fixtures,
                                   Fix) {}

  /* ---------------------------------------------------------------------- */
  /**
   * Test the construction of the feature manager
   */
  BOOST_FIXTURE_TEST_CASE_TEMPLATE(multiple_constructor_test, Fix,
                                   multiple_fixtures, Fix) {
    auto & features = Fix::features;
    auto & hypers = Fix::hypers;
    auto & n_feature = Fix::n_feature;
    for (auto & hyper : hypers) {
      features.emplace_back(n_feature, hyper);
    }
  }

  /* ---------------------------------------------------------------------- */
  /**
   * Test pushing back the feature matrices of several representations in the
   * feature manager and check if the data is properly set.
   */
  BOOST_FIXTURE_TEST_CASE_TEMPLATE(representation_aggregate_test, Fix,
                                   multiple_fixtures, Fix) {
    using precision_t = typename Fix::precision_t;
    auto & features = Fix::features;
    auto & hypers = Fix::hypers;
    auto & n_feature = Fix::n_feature;
    auto & n_center = Fix::n_center;

    // build the feature managers. only the 1st
    // one will be used
    for (auto & hyper : hypers) {
      features.emplace_back(n_feature, hyper);
      features.back().reserve(n_center);
    }

    auto & representations = Fix::representations;

    std::vector<std::vector<precision_t>> original_data{};
    std::vector<int> n_centers{};
    std::vector<int> n_features{};
    // extract the feature matrices in a ref vector
    for (auto & representation : representations) {
      auto && raw_data{representation.get_representation_raw_data()};
      original_data.emplace_back(raw_data.begin(), raw_data.end());
      n_centers.push_back(representation.get_center_size());
      n_features.push_back(representation.get_feature_size());
    }

    // move the features into the feature manager
    for (auto & representation : representations) {
      features.front().push_back(representation);
    }

    // check if the features have been moved properly
    auto feature_matrix = features.front().get_feature_matrix();
    int stride{0};
    for (size_t it{0}; it < original_data.size(); ++it) {
      for (int icenter{0}; icenter < n_centers[it]; ++icenter) {
        for (int ifeature{0}; ifeature < n_features[it]; ++ifeature) {
          int lin_idx{icenter * n_features[it] + ifeature};
          double diff{original_data[it][lin_idx] -
                      feature_matrix(ifeature, stride + icenter)};
          BOOST_CHECK_LE(diff, 1e-14);
        }
      }
      stride += n_centers[it];
    }
  }

  /* ---------------------------------------------------------------------- */
  BOOST_AUTO_TEST_SUITE_END();
<<<<<<< HEAD
}  // namespace rascal
=======
} // namespace rascal
>>>>>>> 1995ab16
<|MERGE_RESOLUTION|>--- conflicted
+++ resolved
@@ -117,8 +117,4 @@
 
   /* ---------------------------------------------------------------------- */
   BOOST_AUTO_TEST_SUITE_END();
-<<<<<<< HEAD
-}  // namespace rascal
-=======
 } // namespace rascal
->>>>>>> 1995ab16
