/**
 * file   test_properties.cc
 *
 * @author Till Junge <till.junge@altermail.ch>
 *
 * @date   05 Apr 2018
 *
 * @brief  tests for cluster-related properties
 *
 * @section LICENSE
 *
 * Copyright  2018 Till Junge, COSMO (EPFL), LAMMM (EPFL)
 *
 * Rascal is free software; you can redistribute it and/or
 * modify it under the terms of the GNU Lesser General Public License as
 * published by the Free Software Foundation, either version 3, or (at
 * your option) any later version.
 *
 * Rascal is distributed in the hope that it will be useful, but
 * WITHOUT ANY WARRANTY; without even the implied warranty of
 * MERCHANTABILITY or FITNESS FOR A PARTICULAR PURPOSE. See the GNU
 * Lesser General Public License for more details.
 *
 * You should have received a copy of the GNU Lesser General Public License
 * along with this software; see the file LICENSE. If not, write to the
 * Free Software Foundation, Inc., 59 Temple Place - Suite 330,
 * Boston, MA 02111-1307, USA.
 */

#include "test_properties.hh"

namespace rascal {
  // TODO(felix) TODO(alex) test dynamic sized Property completely
  BOOST_AUTO_TEST_SUITE(Property_tests);

  using atom_vector_property_fixtures_with_ghosts =
      OrderOnePropertyBoostList::type_with_ghosts;
  using atom_vector_property_fixtures_without_ghosts =
      OrderOnePropertyBoostList::type_without_ghosts;
  using atom_vector_property_fixtures = OrderOnePropertyBoostList::type;
  using pair_property_fixtures = OrderTwoPropertyBoostList::type;
  using triple_property_fixtures = OrderThreePropertyBoostList::type;

  /* ---------------------------------------------------------------------- */

  BOOST_FIXTURE_TEST_CASE(
      atom_order_one_constructor_tests,
      AtomPropertyFixture<StructureManagerCentersStackFixture>) {
    bool verbose{false};
    if (verbose) {
      std::cout << ">> Test for manager ";
      std::cout << manager->get_name();
      std::cout << " starts now." << std::endl;
      std::cout << " finished." << std::endl;
    }
  }

  BOOST_FIXTURE_TEST_CASE_TEMPLATE(atom_constructor_tests, Fix,
                                   atom_vector_property_fixtures, Fix) {
    bool verbose{false};
    if (verbose) {
      std::cout << ">> Test for manager ";
      std::cout << Fix::manager->get_name();
      std::cout << " starts now." << std::endl;
      std::cout << " finished." << std::endl;
    }
  }

  BOOST_FIXTURE_TEST_CASE_TEMPLATE(pair_constructor_tests, Fix,
                                   pair_property_fixtures, Fix) {
    bool verbose{false};
    if (verbose) {
      std::cout << ">> Test for manager ";
      std::cout << Fix::manager->get_name();
      std::cout << " starts now." << std::endl;
      std::cout << " finished." << std::endl;
    }
  }

  BOOST_FIXTURE_TEST_CASE_TEMPLATE(triple_constructor_tests, Fix,
                                   triple_property_fixtures, Fix) {
    bool verbose{false};
    if (verbose) {
      std::cout << ">> Test for manager ";
      std::cout << Fix::manager->get_name();
      std::cout << " starts now." << std::endl;
      std::cout << " finished." << std::endl;
    }
  }

  BOOST_FIXTURE_TEST_CASE(
      fill_atom_vector_property_order_one_test,
      AtomPropertyFixture<StructureManagerCentersStackFixture>) {
    bool verbose{false};
    if (verbose) {
      std::cout << ">> Test for manager ";
      std::cout << manager->get_name();
      std::cout << ", manager size " << manager->get_size();
      std::cout << ", manager size with ghosts "
                << manager->get_size_with_ghosts();
      std::cout << " starts now." << std::endl;
    }

    atom_vector_property.resize(manager->get_consider_ghost_neighbours());
    atom_dynamic_vector_property.resize(
        manager->get_consider_ghost_neighbours());
    if (verbose) {
      std::cout << ">> atom_vector_property size ";
      std::cout << atom_vector_property.size();
      std::cout << std::endl;
    }
    for (auto atom : manager) {
      if (verbose) {
        std::cout << ">> Atom with tag " << atom.get_atom_tag();
        std::cout << std::endl;
      }
      atom_vector_property[atom] = atom.get_position();
      atom_dynamic_vector_property[atom] = atom.get_position();
    }

    for (auto atom : manager) {
      auto error = (atom_vector_property[atom] - atom.get_position()).norm();
      BOOST_CHECK_LE(error, tol * 100);
      auto error_dynamic =
          (atom_dynamic_vector_property[atom] - atom.get_position()).norm();
      BOOST_CHECK_LE(error_dynamic, tol * 100);
    }

    if (verbose) {
      std::cout << ">> Test for manager ";
      std::cout << manager->get_name();
      std::cout << " finished." << std::endl;
    }
  }
  BOOST_FIXTURE_TEST_CASE_TEMPLATE(fill_sequence_test, Fix,
                                   atom_vector_property_fixtures, Fix) {
    Fix::atom_scalar_property.fill_sequence(
        Fix::manager->get_consider_ghost_neighbours());
    size_t counter{0};
    for (auto atom : Fix::manager->with_ghosts()) {
      BOOST_CHECK_EQUAL(Fix::atom_scalar_property[atom], counter);
      counter++;
    }
  }

  BOOST_FIXTURE_TEST_CASE_TEMPLATE(fill_atom_vector_property_test, Fix,
                                   atom_vector_property_fixtures, Fix) {
    bool verbose{false};
    if (verbose) {
      std::cout << ">> Test for manager ";
      std::cout << Fix::manager->get_name();
      std::cout << ", manager size " << Fix::manager->get_size();
      std::cout << ", manager size with ghosts "
                << Fix::manager->get_size_with_ghosts();
      std::cout << " starts now." << std::endl;
    }

    Fix::atom_scalar_property.resize(
        Fix::manager->get_consider_ghost_neighbours());
    Fix::atom_vector_property.resize(
        Fix::manager->get_consider_ghost_neighbours());
    Fix::atom_dynamic_vector_property.resize(
        Fix::manager->get_consider_ghost_neighbours());
    Fix::atom_dynamic_scalar_property.resize(
        Fix::manager->get_consider_ghost_neighbours());
    Fix::sparse_atom_scalar_property.resize(
        Fix::manager->get_consider_ghost_neighbours());
    if (verbose) {
      std::cout << ">> atom_vector_property size ";
      std::cout << Fix::atom_vector_property.size();
      std::cout << std::endl;
    }
    size_t counter{0};
    for (auto atom : Fix::manager->with_ghosts()) {
      if (verbose) {
        std::cout << ">> Atom with tag " << atom.get_atom_tag();
        std::cout << std::endl;
      }
      Fix::atom_vector_property[atom] = atom.get_position();
      Fix::atom_dynamic_vector_property[atom] = atom.get_position();
      Fix::atom_scalar_property[atom] = counter;
      Fix::atom_dynamic_scalar_property[atom] << counter;
      // #TODO(felix) test scalar prop when merged with latest version of
      // the sparse property
      // Fix::sparse_atom_scalar_property[atom] << counter; // DOES NOT WORK
      counter++;
    }

    counter = 0;
    Eigen::MatrixXd eigen_counter(1, 1);
    for (auto atom : Fix::manager->with_ghosts()) {
      auto error =
          (Fix::atom_vector_property[atom] - atom.get_position()).norm();
      BOOST_CHECK_LE(error, tol * 100);
      auto error_dynamic =
          (Fix::atom_dynamic_vector_property[atom] - atom.get_position())
              .norm();
      BOOST_CHECK_LE(error_dynamic, tol * 100);
      BOOST_CHECK_EQUAL(Fix::atom_scalar_property[atom], counter);
      eigen_counter << counter;
      BOOST_CHECK_EQUAL(Fix::atom_dynamic_scalar_property[atom], eigen_counter);
      // BOOST_CHECK_EQUAL(Fix::atom_scalar_property[atom], eigen_counter);
      counter++;
    }

    if (verbose) {
      std::cout << ">> Test for manager ";
      std::cout << Fix::manager->get_name();
      std::cout << " finished." << std::endl;
    }
  }
  /* ---------------------------------------------------------------------- */
  /*
   * checks if the properties associated with atoms and pairs can be filled
   */
  BOOST_FIXTURE_TEST_CASE_TEMPLATE(fill_pair_property_test, Fix,
                                   pair_property_fixtures, Fix) {
    bool verbose{false};
    if (verbose) {
      std::cout << ">> Test for manager ";
      std::cout << Fix::manager->get_name();
      std::cout << ", manager size " << Fix::manager->get_size();
      std::cout << ", manager size with ghosts "
                << Fix::manager->get_size_with_ghosts();
      std::cout << " starts now." << std::endl;
    }

    Fix::atom_vector_property.resize(
        Fix::manager->get_consider_ghost_neighbours());
    Fix::pair_property.resize();
    if (verbose) {
      std::cout << ">> atom_vector_property size ";
      std::cout << Fix::atom_vector_property.size();
      std::cout << std::endl;
    }
    int pair_property_counter{};
    for (auto atom : Fix::manager->with_ghosts()) {
      Fix::atom_vector_property[atom] = atom.get_position();
      for (auto pair : atom) {
        Fix::pair_property[pair] = ++pair_property_counter;
      }
    }

    pair_property_counter = 0;
    for (auto atom : Fix::manager->with_ghosts()) {
      auto error =
          (Fix::atom_vector_property[atom] - atom.get_position()).norm();
      BOOST_CHECK_LE(error, tol * 100);
      for (auto pair : atom) {
        BOOST_CHECK_EQUAL(Fix::pair_property[pair], ++pair_property_counter);
      }
    }

    if (verbose) {
      std::cout << ">> Test for manager ";
      std::cout << Fix::manager->get_name();
      std::cout << " finished." << std::endl;
    }
  }

  BOOST_FIXTURE_TEST_CASE_TEMPLATE(fill_triple_property_test, Fix,
                                   triple_property_fixtures, Fix) {
    bool verbose{false};
    if (verbose) {
      std::cout << ">> Test for manager ";
      std::cout << Fix::manager->get_name();
      std::cout << " and consider_ghost_neighbours=";
      std::cout << Fix::manager->get_consider_ghost_neighbours();
      std::cout << ", manager size " << Fix::manager->get_size();
      std::cout << ", manager size with ghosts "
                << Fix::manager->get_size_with_ghosts();
      std::cout << " starts now." << std::endl;
    }

    Fix::atom_vector_property.resize(
        Fix::manager->get_consider_ghost_neighbours());
    Fix::pair_property.resize();
    Fix::triple_property.resize();
    if (verbose) {
      std::cout << ">> atom_vector_property size ";
      std::cout << Fix::atom_vector_property.size();
      std::cout << ", pair_property size ";
      std::cout << Fix::pair_property.size();
      std::cout << ", triple_property size ";
      std::cout << Fix::triple_property.size();
      std::cout << std::endl;
    }
    int pair_property_counter{};
    int triple_property_counter{};
    for (auto atom : Fix::manager->with_ghosts()) {
      Fix::atom_vector_property[atom] = atom.get_position();
      for (auto pair : atom) {
        Fix::pair_property[pair] = ++pair_property_counter;
        for (auto triple : pair) {
          Fix::triple_property[triple] = ++triple_property_counter;
        }
      }
    }

    pair_property_counter = 0;
    triple_property_counter = 0;
    for (auto atom : Fix::manager->with_ghosts()) {
      auto error =
          (Fix::atom_vector_property[atom] - atom.get_position()).norm();
      BOOST_CHECK_LE(error, tol * 100);
      for (auto pair : atom) {
        BOOST_CHECK_EQUAL(Fix::pair_property[pair], ++pair_property_counter);
        for (auto triple : pair) {
          BOOST_CHECK_EQUAL(Fix::triple_property[triple],
                            ++triple_property_counter);
        }
      }
    }

    if (verbose) {
      std::cout << ">> Test for manager ";
      std::cout << Fix::manager->get_name();
      std::cout << " finished." << std::endl;
    }
  }

  /* ---------------------------------------------------------------------- */
  /* If consider_ghost_neighbours is true the atoms index should
   * correspond to the cluster index of order 1 when StructureManagerCenters is
   * used as  root implementation and no filtering on order 1 has been done.
   */
  BOOST_FIXTURE_TEST_CASE_TEMPLATE(atom_vector_property_fixtures_tests, Fix,
                                   atom_vector_property_fixtures_with_ghosts,
                                   Fix) {
    bool verbose{false};
    if (verbose) {
      std::cout << ">> Test for manager ";
      std::cout << Fix::manager->get_name();
      std::cout << " starts now." << std::endl;
    }
    size_t cluster_index{0};
    for (auto atom : Fix::manager) {
      if (verbose) {
        std::cout << ">> Atom index " << atom.get_atom_tag();
        std::cout << ", ClusterIndex should be " << cluster_index;
        std::cout << " and is ";
        std::cout << Fix::manager->get_atom_index(atom.get_atom_tag());
        std::cout << "." << std::endl;
      }
      BOOST_CHECK_EQUAL(Fix::manager->get_atom_index(atom.get_atom_tag()),
                        cluster_index);
      cluster_index++;
    }
    if (verbose) {
      std::cout << ">> Test for manager ";
      std::cout << Fix::manager->get_name();
      std::cout << " finished." << std::endl;
    }
  }

  /* ---------------------------------------------------------------------- */
  /* Access of atom property with pair.
   */
  BOOST_FIXTURE_TEST_CASE_TEMPLATE(atom_vector_property_access_with_pair_tests,
                                   Fix, pair_property_fixtures, Fix) {
    bool verbose{false};
    if (verbose) {
      std::cout << ">> Test for manager ";
      std::cout << Fix::manager->get_name();
      std::cout << " and consider_ghost_neighbours=";
      std::cout << Fix::manager->get_consider_ghost_neighbours();
      std::cout << ", manager size " << Fix::manager->get_size();
      std::cout << ", manager size with ghosts "
                << Fix::manager->get_size_with_ghosts();
      std::cout << " starts now." << std::endl;
    }
    // initalize the positions
    Fix::atom_scalar_property.resize(false);
    if (verbose) {
      std::cout
          << ">> Property for consider_ghost_atoms=false resized to size ";
      std::cout << Fix::atom_scalar_property.size();
      std::cout << std::endl;
    }
    // Fix::atom_dynamic_scalar_property.resize();
    for (auto atom : Fix::manager) {
      if (verbose) {
        std::cout << ">> Property for atom with tag ";
        std::cout << atom.get_atom_tag();
        std::cout << " is initialized.";
        std::cout << std::endl;
      }
      Fix::atom_scalar_property[atom] = 0;
      // Fix::atom_dynamic_scalar_property[atom] = 0;
      // Fix::sparse_atom_scalar_property[atom] = 0;
    }
    std::vector<size_t> counters{};
    size_t nb_central_atoms = Fix::manager->get_size();
    counters.reserve(nb_central_atoms);
    for (size_t i{0}; i < counters.capacity(); i++) {
      counters.push_back(0);
    }
    if (verbose) {
      std::cout << ">> Counters initialized with size ";
      std::cout << counters.size() << std::endl;
    }
    // add the position to the atom and count how often this happens
    for (auto atom : Fix::manager->with_ghosts()) {
      for (auto pair : atom) {
        if (verbose) {
          std::cout << ">> Atom with tag ";
          std::cout << pair.get_internal_neighbour_atom_tag();
          std::cout << " corresponds to central atom in cell with atom index ";
          std::cout << Fix::manager->get_atom_index(atom.get_atom_tag());
          std::cout << std::endl;
        }
        Fix::atom_scalar_property[pair]++;
        // Fix::atom_dynamic_scalar_property[pair]++;
        // Fix::sparse_atom_scalar_property[pair]++;
        counters.at(Fix::manager->get_atom_index(
            pair.get_internal_neighbour_atom_tag()))++;
      }
    }
    for (auto atom : Fix::manager) {
      size_t counters_at_cluster_index =
          counters.at(Fix::manager->get_atom_index(atom.get_atom_tag()));
      BOOST_CHECK_EQUAL(Fix::atom_scalar_property[atom],
                        counters_at_cluster_index);
      // BOOST_CHECK_EQUAL(Fix::atom_dynamic_scalar_property[atom],
      //    counters_at_cluster_index);
      // BOOST_CHECK_EQUAL(Fix::sparse_atom_scalar_property[atom],
      //    counters_at_cluster_index);
    }
    if (verbose) {
      std::cout << ">> Test for manager ";
      std::cout << Fix::manager->get_name();
      std::cout << " finished." << std::endl;
    }
  }
  /* ---------------------------------------------------------------------- */
  BOOST_FIXTURE_TEST_CASE_TEMPLATE(order_three_constructor_tests, Fix,
                                   triple_property_fixtures, Fix) {
    bool verbose{false};
    if (verbose) {
      std::cout << ">> Test for manager ";
      std::cout << Fix::manager->get_name();
      std::cout << " starts now." << std::endl;
      std::cout << " finished." << std::endl;
    }
  }
  /* Access of atom property with triple.
   */
  BOOST_FIXTURE_TEST_CASE_TEMPLATE(
      atom_vector_property_access_with_triple_tests, Fix,
      triple_property_fixtures, Fix) {
    bool verbose{false};
    if (verbose) {
      std::cout << ">> Test for manager ";
      std::cout << Fix::manager->get_name();
      std::cout << " and consider_ghost_neighbours=";
      std::cout << Fix::manager->get_consider_ghost_neighbours();
      std::cout << ", manager size " << Fix::manager->get_size();
      std::cout << ", manager size with ghosts "
                << Fix::manager->get_size_with_ghosts();
      std::cout << " starts now." << std::endl;
    }
    Fix::atom_scalar_property.resize(false);
    // initalize the positions
    if (verbose) {
      std::cout << ">> atom_vector_property resized to size ";
      std::cout << Fix::atom_vector_property.size();
      std::cout << std::endl;
    }
    for (auto atom : Fix::manager) {
      if (verbose) {
        std::cout << ">> Atom tag " << atom.get_atom_tag();
        std::cout << std::endl;
      }
      Fix::atom_scalar_property[atom] = 0;
    }
    std::vector<size_t> counters{};
    size_t nb_central_atoms = Fix::manager->get_size();
    counters.reserve(nb_central_atoms);
    for (size_t i{0}; i < counters.capacity(); i++) {
      counters.push_back(0);
    }

    // add the position to the atom and count how often this happens
    for (auto atom : Fix::manager->with_ghosts()) {
      for (auto pair : atom) {
        for (auto triple : pair) {
          if (verbose) {
            std::cout << ">> Atom with tag "
                      << triple.get_internal_neighbour_atom_tag();
            std::cout << " and cluster index "
                      << Fix::manager->get_atom_index(
                             triple.get_internal_neighbour_atom_tag());
            std::cout << std::endl;
          }
          Fix::atom_scalar_property[triple]++;
          counters.at(Fix::manager->get_atom_index(
              triple.get_internal_neighbour_atom_tag()))++;
        }
      }
    }
    for (auto atom : Fix::manager) {
      if (verbose) {
        std::cout << ">> atom.get_atom_tag() is " << atom.get_atom_tag()
                  << std::endl;
        std::cout << ">> manager->get_atom_index(atom.get_atom_tag()) is "
                  << Fix::manager->get_atom_index(atom.get_atom_tag())
                  << std::endl;
        std::cout << ">> atom_scalar_property[atom] is "
                  << Fix::atom_scalar_property[atom] << std::endl;
        std::cout
            << ">> counters.at(manager->get_atom_index(atom.get_atom_tag())) "
               "is "
            << counters.at(Fix::manager->get_atom_index(atom.get_atom_tag()))
            << std::endl;
      }
      BOOST_CHECK_EQUAL(
          Fix::atom_scalar_property[atom],
          counters.at(Fix::manager->get_atom_index(atom.get_atom_tag())));
    }
    if (verbose) {
      std::cout << ">> Test for manager ";
      std::cout << Fix::manager->get_name();
      std::cout << " finished." << std::endl;
    }
  }
  /* ---------------------------------------------------------------------- */
  /* The access of an order one property with the atom itself
   * and the pair with the atom as neighbour should be the same.
   */
  BOOST_FIXTURE_TEST_CASE_TEMPLATE(fill_test_simple_order_one_property, Fix,
                                   pair_property_fixtures, Fix) {
    bool verbose{false};
    if (verbose) {
      std::cout << ">> Test for manager ";
      std::cout << Fix::manager->get_name();
      std::cout << " starts now." << std::endl;
    }
    Fix::pair_property.resize();
    Fix::atom_vector_property.resize();
    for (auto atom : Fix::manager) {
      Fix::atom_vector_property[atom] = atom.get_position();
    }

    for (auto atom : Fix::manager) {
      for (auto atom2 : Fix::manager) {
        for (auto pair : atom) {
          if (atom.back() == pair.back()) {
            auto error = (Fix::atom_vector_property[atom] -
                          Fix::atom_vector_property[pair])
                             .norm();
            BOOST_CHECK_LE(error, tol * 100);
          }
        }
      }
    }
    if (verbose) {
      std::cout << ">> Test for manager ";
      std::cout << Fix::manager->get_name();
      std::cout << " finished." << std::endl;
    }
  }

  /* ---------------------------------------------------------------------- */
  /**
   * test, if metadata can be assigned to properties
   */
  BOOST_FIXTURE_TEST_CASE_TEMPLATE(meta_data_test, Fix,
                                   atom_vector_property_fixtures, Fix) {
    bool verbose{false};
    if (verbose) {
      std::cout << ">> Test for manager ";
      std::cout << Fix::manager->get_name();
      std::cout << " starts now." << std::endl;
    }
    auto atom_metadata = Fix::atom_vector_property.get_metadata();
    auto dynamic_metadata =
        Fix::atom_dynamic_vector_unit_property.get_metadata();
    auto dynamic_metadata2 = Fix::atom_dynamic_vector_property.get_metadata();

    BOOST_CHECK_EQUAL(atom_metadata, Fix::atom_vector_property_metadata);
    BOOST_CHECK_EQUAL(dynamic_metadata,
                      Fix::atom_dynamic_vector_unit_property_metadata);
    BOOST_CHECK_EQUAL(dynamic_metadata2,
                      Fix::atom_dynamic_vector_property_metadata);
    if (verbose) {
      std::cout << ">> Test for manager ";
      std::cout << Fix::manager->get_name();
      std::cout << " finished." << std::endl;
    }
  }

  /* ---------------------------------------------------------------------- */
  /*
   * test filling statically and dynamically sized properties with actual data
   * and comparing if retrieval of those is consistent with the data that was
   * put in
   */
  BOOST_FIXTURE_TEST_CASE_TEMPLATE(fill_test_complex, Fix,
                                   pair_property_fixtures, Fix) {
    bool verbose{false};
    if (verbose) {
      std::cout << ">> Test for manager ";
      std::cout << Fix::manager->get_name();
      std::cout << " starts now." << std::endl;
    }
    Fix::pair_property.resize();
    Fix::atom_vector_property.resize();
    Fix::atom_dynamic_vector_unit_property.resize();
    Fix::atom_dynamic_vector_property.resize();

<<<<<<< HEAD
    BOOST_CHECK_THROW(
        AtomVectorProperty_t::check_compatibility(dynamic_property),
        std::runtime_error);

    BOOST_CHECK_NO_THROW(
        AtomVectorProperty_t::check_compatibility(atom_property));
=======
    BOOST_CHECK_THROW(Fix::AtomVectorProperty_t ::check_compatibility(
                          Fix::atom_dynamic_vector_unit_property),
                      std::runtime_error);

    BOOST_CHECK_NO_THROW(Fix::AtomVectorProperty_t ::check_compatibility(
        Fix::atom_vector_property));
>>>>>>> ada4158b

    int pair_property_counter{};
    size_t counter{};
    for (auto atom : Fix::manager) {
      Fix::atom_vector_property[atom] = atom.get_position();
      Fix::atom_dynamic_vector_property[atom] = atom.get_position();

      Fix::atom_dynamic_vector_unit_property[atom] << counter++, counter,
          counter;
      for (auto pair : atom) {
        Fix::pair_property[pair] = ++pair_property_counter;
      }
    }

    auto & FakeSizedProperty{Fix::AtomVectorProperty_t::check_compatibility(
        Fix::atom_dynamic_vector_property)};

    pair_property_counter = 0;
    counter = 0;
    for (auto atom : Fix::manager) {
      auto error =
          (Fix::atom_vector_property[atom] - atom.get_position()).norm();
      BOOST_CHECK_LE(error, tol * 100);
      Eigen::Matrix<size_t, Fix::DynSize(), Eigen::Dynamic> tmp(Fix::DynSize(),
                                                                1);
      tmp << counter++, counter, counter;

      auto ierror{(tmp - Fix::atom_dynamic_vector_unit_property[atom]).norm()};
      BOOST_CHECK_EQUAL(ierror, 0);

      error = (Fix::atom_vector_property[atom] -
               Fix::atom_dynamic_vector_property[atom])
                  .norm();
      BOOST_CHECK_LE(error, tol * 100);
      error =
          (Fix::atom_vector_property[atom] - FakeSizedProperty[atom]).norm();
      BOOST_CHECK_LE(error, tol * 100);
      for (auto pair : atom) {
        BOOST_CHECK_EQUAL(Fix::pair_property[pair], ++pair_property_counter);
      }
    }
    if (verbose) {
      std::cout << ">> Test for manager ";
      std::cout << Fix::manager->get_name();
      std::cout << " finished." << std::endl;
    }
  }

  /* ---------------------------------------------------------------------- */
  /*
   * test for retrieval of information from property: is it the same that was
   * put in?
   */
  BOOST_FIXTURE_TEST_CASE_TEMPLATE(compute_distances, Fix,
                                   pair_property_fixtures, Fix) {
    bool verbose{false};
    if (verbose) {
      std::cout << ">> Test for manager ";
      std::cout << Fix::manager->get_name();
      std::cout << " starts now." << std::endl;
    }
    Fix::pair_property.resize();

    for (auto atom : Fix::manager) {
      for (auto pair : atom) {
        Fix::pair_property[pair] =
            (atom.get_position() - pair.get_position()).norm();
      }
    }

    for (auto atom : Fix::manager) {
      for (auto pair : atom) {
        auto dist{(atom.get_position() - pair.get_position()).norm()};
        auto error{Fix::pair_property[pair] - dist};
        BOOST_CHECK_LE(error, tol / 100);
      }
    }
    if (verbose) {
      std::cout << ">> Test for manager ";
      std::cout << Fix::manager->get_name();
      std::cout << " finished." << std::endl;
    }
  }

  BOOST_AUTO_TEST_SUITE_END();

  /* ---------------------------------------------------------------------- */

  /*
   * A fixture for testing partially sparse properties.
   * TODO(felix) use MultipleStructureManagerCentersFixture instead of NL
   */
  struct BlockSparsePropertyFixture
      : public MultipleStructureFixture<MultipleStructureManagerNLFixture> {
    using Parent = MultipleStructureFixture<MultipleStructureManagerNLFixture>;
    using ManagerTypeList_t = typename Parent::ManagerTypeHolder_t::type_list;

    using Key_t = std::vector<int>;
    using BlockSparseProperty_t = BlockSparseProperty<double, 1, 0, Manager_t>;
    using Dense_t = typename BlockSparseProperty_t::Dense_t;
    using InputData_t = typename BlockSparseProperty_t::InputData_t;
    using test_data_t = std::vector<InputData_t>;

    constexpr static Dim_t DynSize() { return 3; }

    std::string sparse_features_desc{"some atom centered sparse features"};

    BlockSparsePropertyFixture() : Parent{} {
      std::random_device rd;
      std::mt19937 gen{rd()};
      auto size_dist{std::uniform_int_distribution<size_t>(1, 10)};
      auto key_dist{std::uniform_int_distribution<int>(1, 100)};
      // size_t i_manager{0};
      for (auto & manager : managers) {
        sparse_features.emplace_back(*manager, sparse_features_desc);
        this->keys_list.emplace_back();
        test_data_t test_data{};
        for (auto atom : manager) {
          // set up random unique keys
          auto set_max_size{size_dist(gen)};
          std::set<Key_t> keys{};
          for (size_t ii{0}; ii < set_max_size; ii++) {
            keys.emplace(key_dist(gen));
          }

          // set up the data to fill the property later
          InputData_t datas{};
          // resize and set to 0
          datas.resize(keys, 21, 8, 0);
          for (auto & key : keys) {
            auto data = Dense_t::Random(21, 8);
            datas[key] += data;
          }
          this->keys_list.back().push_back(keys);
          test_data.push_back(datas);
        }
        this->test_datas.push_back(test_data);
      }
    }

    std::vector<std::vector<std::set<Key_t>>> keys_list{};
    std::vector<test_data_t> test_datas{};
    std::vector<BlockSparseProperty_t> sparse_features{};
  };

  BOOST_AUTO_TEST_SUITE(Property_partially_sparse_tests);

  /* ---------------------------------------------------------------------- */
  BOOST_FIXTURE_TEST_CASE(constructor_test, BlockSparsePropertyFixture) {}

  /* ---------------------------------------------------------------------- */
  /*
   * checks if the partially sparse properties associated with centers can be
   * filled and that the data can be accessed consistently.
   */
  BOOST_FIXTURE_TEST_CASE(fill_test_simple, BlockSparsePropertyFixture) {
    bool verbose{false};
    // fill the property structures
    auto i_manager{0};
    for (auto & manager : managers) {
      auto i_center{0};
      sparse_features[i_manager].set_shape(21, 8);
      for (auto center : manager) {
        sparse_features[i_manager].push_back(test_datas[i_manager][i_center]);
        i_center++;
      }
      i_manager++;
    }

    i_manager = 0;
    for (auto & manager : managers) {
      if (verbose)
        std::cout << "manager: " << i_manager << std::endl;
      auto i_center{0};
      for (auto center : manager) {
        if (verbose)
          std::cout << "center: " << i_center << std::endl;

        auto data = sparse_features[i_manager].get_dense_row(center);
        size_t key_id{0};
        double error1{0};
        for (auto & key : sparse_features[i_manager].get_keys(center)) {
          auto && value{test_datas[i_manager][i_center][key]};
          Eigen::Map<Eigen::Matrix<double, Eigen::Dynamic, 1>> test_data(
              value.data(), value.size());
          error1 += (data.col(key_id) - test_data).squaredNorm();
          key_id += 1;
        }
        if (verbose)
          std::cout << "error1: " << error1 << std::endl;
        BOOST_CHECK_LE(std::sqrt(error1), tol * 100);
        for (auto & key : keys_list[i_manager][i_center]) {
          auto error2 = (sparse_features[i_manager](center, key) -
                         test_datas[i_manager][i_center][key])
                            .norm();
          if (verbose)
            std::cout << "error2: " << error2 << std::endl;
          BOOST_CHECK_LE(error2, tol * 100);
        }
        i_center++;
      }
      i_manager++;
    }
  }

  /* ---------------------------------------------------------------------- */
  /**
   * test, if metadata can be assigned to properties
   */
  BOOST_FIXTURE_TEST_CASE(meta_data_test, BlockSparsePropertyFixture) {
    for (auto & sparse_feature : sparse_features) {
      auto sparse_feature_metadata = sparse_feature.get_metadata();
      BOOST_CHECK_EQUAL(sparse_feature_metadata, sparse_features_desc);
    }
  }

  BOOST_AUTO_TEST_SUITE_END();

}  // namespace rascal<|MERGE_RESOLUTION|>--- conflicted
+++ resolved
@@ -608,21 +608,12 @@
     Fix::atom_dynamic_vector_unit_property.resize();
     Fix::atom_dynamic_vector_property.resize();
 
-<<<<<<< HEAD
-    BOOST_CHECK_THROW(
-        AtomVectorProperty_t::check_compatibility(dynamic_property),
-        std::runtime_error);
-
-    BOOST_CHECK_NO_THROW(
-        AtomVectorProperty_t::check_compatibility(atom_property));
-=======
     BOOST_CHECK_THROW(Fix::AtomVectorProperty_t ::check_compatibility(
                           Fix::atom_dynamic_vector_unit_property),
                       std::runtime_error);
 
     BOOST_CHECK_NO_THROW(Fix::AtomVectorProperty_t ::check_compatibility(
         Fix::atom_vector_property));
->>>>>>> ada4158b
 
     int pair_property_counter{};
     size_t counter{};
