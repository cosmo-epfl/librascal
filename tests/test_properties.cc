--- conflicted
+++ resolved
@@ -46,11 +46,6 @@
   template<class ManagerImplementation>
   struct PropertyFixture
     : public PairFixture<ManagerImplementation> {
-<<<<<<< HEAD
-
-=======
-    // TODO(musil) make the type not hard coded
->>>>>>> 952287d9
     using Manager_t = AdaptorNeighbourList<ManagerImplementation>;
 
     using PairScalarProperty_t =
