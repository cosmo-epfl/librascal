--- conflicted
+++ resolved
@@ -730,14 +730,8 @@
       for (auto & manager : managers) {
         sparse_features.emplace_back(*manager, sparse_features_desc);
         this->keys_list.emplace_back();
-<<<<<<< HEAD
         TestData_t test_data{};
-        for (auto atom : manager) {
-=======
-        test_data_t test_data{};
-        //for (auto atom : manager) { // NOTE(max) replaced since `atom` unused
         for (size_t i{0}; i < manager->get_size(); ++i) {
->>>>>>> 3f8db717
           // set up random unique keys
           auto set_max_size{size_dist(gen)};
           std::set<Key_t> keys{};
