/**
 * file   test_lattice.hh
 *
 * @author  Felix Musil <felix.musil@epfl.ch>
 *
 * @date   05 Apr 2018
 *
 * @brief Test implementation of lattice.cc
 *
 * Copyright © 2018  Felix Musil, COSMO (EPFL), LAMMM (EPFL)
 *
 * Rascal is free software; you can redistribute it and/or
 * modify it under the terms of the GNU Lesser General Public License as
 * published by the Free Software Foundation, either version 3, or (at
 * your option) any later version.
 *
 * Rascal is distributed in the hope that it will be useful, but
 * WITHOUT ANY WARRANTY; without even the implied warranty of
 * MERCHANTABILITY or FITNESS FOR A PARTICULAR PURPOSE. See the GNU
 * Lesser General Public License for more details.
 *
 * You should have received a copy of the GNU Lesser General Public License
 * along with this software; see the file LICENSE. If not, write to the
 * Free Software Foundation, Inc., 59 Temple Place - Suite 330,
 * Boston, MA 02111-1307, USA.
 */

#ifndef TEST_LATTICE_H
#define TEST_LATTICE_H

#include "lattice.hh"
#include "atomic_structure.hh"

namespace rascal {

<<<<<<< HEAD
  // TODO(felix): make dimension dependent
=======
  // TODO(markus): make dimension dependent
>>>>>>> 952287d9
  // short hands for types, which were deleted from basic types
  constexpr static auto Dim{3};
  using Vec3_t = Eigen::Matrix<double, Dim, 1>;
  using Cell_t = typename AtomicStructure<Dim>::Cell_t;

  struct ManagerFixtureLattice {
    ManagerFixtureLattice() {
      Cell_t cell;
      cell << 6.19, 2.41, 0.21,
              0.00, 6.15, 1.02,
              0.00, 0.00, 7.31;
      lattice.set_cell(cell);
    }

    ~ManagerFixtureLattice() {}

    Lattice<Dim> lattice{};
  };
}  // rascal

#endif /* TEST_LATTICE_H */<|MERGE_RESOLUTION|>--- conflicted
+++ resolved
@@ -33,11 +33,7 @@
 
 namespace rascal {
 
-<<<<<<< HEAD
-  // TODO(felix): make dimension dependent
-=======
   // TODO(markus): make dimension dependent
->>>>>>> 952287d9
   // short hands for types, which were deleted from basic types
   constexpr static auto Dim{3};
   using Vec3_t = Eigen::Matrix<double, Dim, 1>;
