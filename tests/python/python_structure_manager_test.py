import ase.io

from rascal.neighbourlist import get_neighbourlist
from rascal.neighbourlist.structure_manager import (
    mask_center_atoms_by_species, mask_center_atoms_by_id)
from test_utils import load_json_frame, BoxList, Box
import unittest
import numpy as np
import sys
import faulthandler


def get_NL_reference(cutoff, cell, pbc, positions, atom_types):
    list_box = BoxList(cutoff, np.array(cell.T, order='C'),
                       pbc.flatten(), np.array(positions.T, order='C'))

    neighlist = [[] for it in range(len(atom_types))]
    neighpos = [[] for it in range(len(atom_types))]
    neighshift = [[] for it in range(len(atom_types))]
    neighdist = [[] for it in range(len(atom_types))]
    neightype = [[] for it in range(len(atom_types))]
    dirVec = [[] for it in range(len(atom_types))]
    for box in list_box.iter_box():
        for icenter in box.icenters:
            for jneigh, box_shift in box.iter_neigh_box():

                nnp = positions[:, jneigh] + \
                    np.dot(box_shift.reshape((1, 3)), cell).reshape((1, 3))
                rr = nnp - positions[:, icenter].reshape((1, 3))
                dist = np.linalg.norm(rr)

                neighpos[icenter].extend(nnp)
                neighlist[icenter].append(jneigh)
                neightype[icenter].append(atom_types[jneigh])
                neighdist[icenter].append(dist)

    return neighpos, neighlist, neightype, neighdist


def get_NL_strict_reference(cutoff, cell, pbc, positions, atom_types):
    list_box = BoxList(cutoff, np.array(cell.T, order='C'),
                       pbc.flatten(), np.array(positions.T, order='C'))

    neighlist = [[] for it in range(len(atom_types))]
    neighpos = [[] for it in range(len(atom_types))]
    neighshift = [[] for it in range(len(atom_types))]
    neighdist = [[] for it in range(len(atom_types))]
    neightype = [[] for it in range(len(atom_types))]
    dirVec = [[] for it in range(len(atom_types))]
    for box in list_box.iter_box():
        for icenter in box.icenters:
            for jneigh, box_shift in box.iter_neigh_box():

                nnp = positions[:, jneigh] + \
                    np.dot(box_shift.reshape((1, 3)), cell).reshape((1, 3))
                rr = nnp - positions[:, icenter].reshape((1, 3))
                dist = np.linalg.norm(rr)

                if cutoff > dist and dist > 0:
                    neighpos[icenter].extend(nnp)
                    neighlist[icenter].append(jneigh)
                    neighdist[icenter].append(dist)
                    neightype[icenter].append(atom_types[jneigh])
                    dirVec[icenter].append(rr / dist)
    return neighpos, neighlist, neightype, neighdist, dirVec


class TestStructureManagerCenters(unittest.TestCase):
    def setUp(self):
        """
        builds the test case. Test the order=1 structure manager implementation
        against a triclinic crystal.
        """

        fn = 'reference_data/CaCrP2O7_mvc-11955_symmetrized.json'
        self.frame = load_json_frame(fn)
        self.structure = self.frame
        self.nl_options = [
            dict(name='centers', args={}),
        ]

    def test_manager_iteration(self):
        manager = get_neighbourlist(self.frame, self.nl_options)
        ii = 0
        for center in manager:
            self.assertTrue(ii == center.atom_tag)
            self.assertTrue(
                self.structure['atom_types'][ii] == center.atom_type)
            self.assertTrue(np.allclose(
                self.structure['positions'][:, ii], center.position))
            ii += 1


class TestNL(unittest.TestCase):
    def setUp(self):
        """
        builds the test case. Test the order=1 structure manager implementation
        against a triclinic crystal.
        """

        fn = 'reference_data/CaCrP2O7_mvc-11955_symmetrized.json'
        self.frame = load_json_frame(fn)
        self.structure = self.frame
        self.cutoff = 3.
        self.nl_options = [
            dict(name='centers', args=dict()),
            dict(name='neighbourlist', args=dict(cutoff=self.cutoff)),
        ]
        self.pbcs = np.array([[1, 1, 1], [0, 0, 0],
                              [0, 1, 0], [1, 0, 1],
                              [1, 1, 0], [0, 0, 1],
                              [1, 0, 0], [0, 1, 0]]).astype(int)

    def test_manager_iteration_1(self):
        manager = get_neighbourlist(self.frame, self.nl_options)
        ii = 0
        for center in manager:
            self.assertTrue(ii == center.atom_tag)
            self.assertTrue(
                self.structure['atom_types'][ii] == center.atom_type)
            self.assertTrue(np.allclose(
                self.structure['positions'][:, ii], center.position))
            ii += 1

    def test_manager_iteration_2(self):
        frame = self.frame
        structure = self.structure
        for pbc in self.pbcs:
            frame['pbc'] = pbc
            structure['pbc'] = pbc
            manager = get_neighbourlist(frame, self.nl_options)

            neighpos, neighlist, neightype, neighdist = get_NL_reference(
                self.cutoff, **structure)

            for ii, center in enumerate(manager):
                for jj, neigh in enumerate(center):
                    dist = np.linalg.norm(neigh.position - center.position)


class TestNLStrict(unittest.TestCase):
    def setUp(self):
        """
        builds the test case. Test the order=1 structure manager implementation
        against a triclinic crystal.
        """

        fn = 'reference_data/CaCrP2O7_mvc-11955_symmetrized.json'
        self.frame = load_json_frame(fn)
        self.structure = self.frame
        self.cutoff = 3.

        self.nl_options = [
            dict(name='centers', args=dict()),
            dict(name='neighbourlist', args=dict(cutoff=self.cutoff)),
            dict(name='strict', args=dict(cutoff=self.cutoff))
        ]

        self.pbcs = np.array([[1, 1, 1], [0, 0, 0],
                              [0, 1, 0], [1, 0, 1],
                              [1, 1, 0], [0, 0, 1],
                              [1, 0, 0], [0, 1, 0]]).astype(int)

    def test_manager_iteration_1(self):
        manager = get_neighbourlist(self.frame, self.nl_options)
        ii = 0
        for center in manager:
            self.assertTrue(ii == center.atom_tag)
            self.assertTrue(
                self.structure['atom_types'][ii] == center.atom_type)
            self.assertTrue(np.allclose(
                self.structure['positions'][:, ii], center.position))
            ii += 1

    def test_manager_iteration_2(self):
        '''
        Compare the distances and direction vector between the reference and
        librascal sctrict neighbourlist
        '''
        frame = self.frame
        structure = self.structure
        for pbc in self.pbcs:
            frame['pbc'] = pbc
            structure['pbc'] = pbc
            manager = get_neighbourlist(frame, self.nl_options)

            neighpos, neighlist, neightype, neighdist, neighdirVec = get_NL_strict_reference(
                self.cutoff, **structure)
            for ii, center in enumerate(manager):
                dists, dirVecs = [], []
                for jj, neigh in enumerate(center):
                    dist = np.linalg.norm(neigh.position - center.position)
                    dists.append(dist)
                    dirVecs.append((neigh.position - center.position) / dist)

                ref_dists, dists = np.array(neighdist[ii]), np.array(dists)
                ref_dirVecs, dirVecs = np.array(
                    neighdirVec[ii]).reshape((-1, 3)), np.array(dirVecs)
                # sort because the order is not the same
                ref_sort_ids, sort_ids = np.argsort(
                    ref_dists), np.argsort(dists)


class CenterSelectTest(unittest.TestCase):

    """Test the center-select Python interface

    Make sure it produces the right masks for a variety of inputs
    """

    def setUp(self):
        filename = 'reference_data/small_molecule.json'
        self.frame = ase.io.read(filename)
        self.natoms = self.frame.get_number_of_atoms()

    def get_mask(self):
        return self.frame.arrays['center_atoms_mask']

    def check_mask(self, test_mask):
        self.assertTrue(np.all(self.get_mask() == test_mask))

    def test_mask_id_select(self):
        mask_center_atoms_by_id(self.frame, np.arange(5))
        test_mask = np.zeros((self.natoms,), dtype='bool')
        test_mask[:5] = True
        self.check_mask(test_mask)
        # Now try it with an existing mask
        mask_center_atoms_by_id(self.frame, np.arange(3, 7))
        test_mask[:7] = True
        self.check_mask(test_mask)
<<<<<<< HEAD
        mask_center_atoms_by_id(self.frame, id_blacklist=[0, ])
=======
        mask_center_atoms_by_id(self.frame, id_blacklist=[0])
>>>>>>> dab488b2
        test_mask[0] = False
        self.check_mask(test_mask)

    def test_mask_id_blacklist(self):
        mask_center_atoms_by_id(self.frame, id_blacklist=np.arange(5))
        test_mask = np.ones((self.natoms,), dtype='bool')
        test_mask[:5] = False
        self.check_mask(test_mask)
        mask_center_atoms_by_id(self.frame, id_blacklist=np.arange(3, 7))
        test_mask[:7] = False
        self.check_mask(test_mask)
<<<<<<< HEAD
        mask_center_atoms_by_id(self.frame, id_select=[0, ])
=======
        mask_center_atoms_by_id(self.frame, id_select=[0])
>>>>>>> dab488b2
        test_mask[0] = True
        self.check_mask(test_mask)

    def test_mask_id_both(self):
        mask_center_atoms_by_id(self.frame, id_select=np.arange(7),
                                id_blacklist=np.arange(3, 9))
        test_mask = np.zeros((self.natoms,), dtype='bool')
        test_mask[:3] = True
        self.check_mask(test_mask)

    def test_mask_species_select(self):
        mask_center_atoms_by_species(self.frame, ['C', 'H'])
        test_mask = np.array([0, 1, 0, 1, 0, 0, 0, 0, 0, 1, 1], dtype='bool')
        self.check_mask(test_mask)
<<<<<<< HEAD
        mask_center_atoms_by_species(self.frame, ['N', ])
        test_mask[[0, 2, 4, 6]] = True
        self.check_mask(test_mask)
        mask_center_atoms_by_species(self.frame, species_blacklist=['H', ])
=======
        mask_center_atoms_by_species(self.frame, ['N'])
        test_mask[[0, 2, 4, 6]] = True
        self.check_mask(test_mask)
        mask_center_atoms_by_species(self.frame, species_blacklist=['H'])
>>>>>>> dab488b2
        test_mask[[9, 10]] = False
        self.check_mask(test_mask)

    def test_mask_species_blacklist(self):
        mask_center_atoms_by_species(self.frame, species_blacklist=['C', 'H'])
        test_mask = np.array([1, 0, 1, 0, 1, 1, 1, 1, 1, 0, 0], dtype='bool')
        self.check_mask(test_mask)
<<<<<<< HEAD
        mask_center_atoms_by_species(self.frame, species_blacklist=['N', ])
        test_mask[[0, 2, 4, 6]] = False
        self.check_mask(test_mask)
        mask_center_atoms_by_species(self.frame, species_select=['H', ])
=======
        mask_center_atoms_by_species(self.frame, species_blacklist=['N'])
        test_mask[[0, 2, 4, 6]] = False
        self.check_mask(test_mask)
        mask_center_atoms_by_species(self.frame, species_select=['H'])
>>>>>>> dab488b2
        test_mask[[9, 10]] = True
        self.check_mask(test_mask)

    def test_mask_species_both(self):
        mask_center_atoms_by_species(self.frame, species_select=['C', 'N'],
                                     species_blacklist=['N', 'H'])
        test_mask = np.array([0, 1, 0, 1, 0, 0, 0, 0, 0, 0, 0], dtype='bool')
        self.check_mask(test_mask)

    def test_mask_species_numeric(self):
        # Can also select by atomic number
        mask_center_atoms_by_species(self.frame, species_select=[1, 6])
        test_mask = np.array([0, 1, 0, 1, 0, 0, 0, 0, 0, 1, 1], dtype='bool')
        self.check_mask(test_mask)

    def test_mask_species_numeric_combined(self):
        mask_center_atoms_by_species(self.frame, species_select=['C', 'N'],
                                     species_blacklist=[7, 1])
        test_mask = np.array([0, 1, 0, 1, 0, 0, 0, 0, 0, 0, 0], dtype='bool')
        self.check_mask(test_mask)
        # And check that mixed symbol-numeric lists are disallowed
        with self.assertRaises(ValueError):
            mask_center_atoms_by_species(self.frame, species_select=['C', 1])
        with self.assertRaises(ValueError):
            mask_center_atoms_by_species(self.frame,
                                         species_blacklist=['C', 1])

    def test_mask_species_and_id(self):
<<<<<<< HEAD
        mask_center_atoms_by_species(self.frame, species_select=['C', ])
=======
        mask_center_atoms_by_species(self.frame, species_select=['C'])
>>>>>>> dab488b2
        mask_center_atoms_by_id(self.frame, id_blacklist=np.arange(3))
        test_mask = np.zeros((self.natoms,), dtype='bool')
        test_mask[3] = True
        self.check_mask(test_mask)<|MERGE_RESOLUTION|>--- conflicted
+++ resolved
@@ -228,11 +228,7 @@
         mask_center_atoms_by_id(self.frame, np.arange(3, 7))
         test_mask[:7] = True
         self.check_mask(test_mask)
-<<<<<<< HEAD
-        mask_center_atoms_by_id(self.frame, id_blacklist=[0, ])
-=======
         mask_center_atoms_by_id(self.frame, id_blacklist=[0])
->>>>>>> dab488b2
         test_mask[0] = False
         self.check_mask(test_mask)
 
@@ -244,11 +240,7 @@
         mask_center_atoms_by_id(self.frame, id_blacklist=np.arange(3, 7))
         test_mask[:7] = False
         self.check_mask(test_mask)
-<<<<<<< HEAD
-        mask_center_atoms_by_id(self.frame, id_select=[0, ])
-=======
         mask_center_atoms_by_id(self.frame, id_select=[0])
->>>>>>> dab488b2
         test_mask[0] = True
         self.check_mask(test_mask)
 
@@ -263,17 +255,10 @@
         mask_center_atoms_by_species(self.frame, ['C', 'H'])
         test_mask = np.array([0, 1, 0, 1, 0, 0, 0, 0, 0, 1, 1], dtype='bool')
         self.check_mask(test_mask)
-<<<<<<< HEAD
-        mask_center_atoms_by_species(self.frame, ['N', ])
-        test_mask[[0, 2, 4, 6]] = True
-        self.check_mask(test_mask)
-        mask_center_atoms_by_species(self.frame, species_blacklist=['H', ])
-=======
         mask_center_atoms_by_species(self.frame, ['N'])
         test_mask[[0, 2, 4, 6]] = True
         self.check_mask(test_mask)
         mask_center_atoms_by_species(self.frame, species_blacklist=['H'])
->>>>>>> dab488b2
         test_mask[[9, 10]] = False
         self.check_mask(test_mask)
 
@@ -281,17 +266,10 @@
         mask_center_atoms_by_species(self.frame, species_blacklist=['C', 'H'])
         test_mask = np.array([1, 0, 1, 0, 1, 1, 1, 1, 1, 0, 0], dtype='bool')
         self.check_mask(test_mask)
-<<<<<<< HEAD
-        mask_center_atoms_by_species(self.frame, species_blacklist=['N', ])
-        test_mask[[0, 2, 4, 6]] = False
-        self.check_mask(test_mask)
-        mask_center_atoms_by_species(self.frame, species_select=['H', ])
-=======
         mask_center_atoms_by_species(self.frame, species_blacklist=['N'])
         test_mask[[0, 2, 4, 6]] = False
         self.check_mask(test_mask)
         mask_center_atoms_by_species(self.frame, species_select=['H'])
->>>>>>> dab488b2
         test_mask[[9, 10]] = True
         self.check_mask(test_mask)
 
@@ -320,11 +298,7 @@
                                          species_blacklist=['C', 1])
 
     def test_mask_species_and_id(self):
-<<<<<<< HEAD
-        mask_center_atoms_by_species(self.frame, species_select=['C', ])
-=======
         mask_center_atoms_by_species(self.frame, species_select=['C'])
->>>>>>> dab488b2
         mask_center_atoms_by_id(self.frame, id_blacklist=np.arange(3))
         test_mask = np.zeros((self.natoms,), dtype='bool')
         test_mask[3] = True
