--- conflicted
+++ resolved
@@ -1,8 +1,4 @@
-<<<<<<< HEAD
-# Rascal
-=======
 # librascal
->>>>>>> 074f3c06
 A scalable and versatile fingerprint and machine-learning code
 
 How to install:
