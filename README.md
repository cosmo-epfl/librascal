<<<<<<< HEAD
# rascal
=======
# Rascal
>>>>>>> 3d91cf6d
A scalable and versatile fingerprint and machine-learning code

How to install:
* Need to have the programs git, gcc (or other c++14 compiler), boost (unit_test_framework), doxygen
* Need the python packages Sphinx, Breathe 
* To build the program: 
```Shell
mkdir build 
cd build 
cmake .. 
make
``` 
* To make development documentation: first enable the documentation building with ccmake, then
```Shell
cd build 
cmake ..
make dev_doc
``` 
<<<<<<< HEAD

* To build for development:
```Shell
cd build 
cmake -DCMAKE_BUILD_TYPE=Debug  -DENABLE_DOC=ON -DBUILD_TESTS=ON -DCMAKE_C_COMPILER=/usr/local/bin/gcc-7 -DCMAKE_CXX_COMPILER=/usr/local/bin/g++-7 ..
make all
ctest -V
```
To remove all the cmake files/folders except for the external library (enable glob and remove):
```
shopt -s extglob
rm -fr -- !(external|third-party) 
```

=======
In order to have the readthedocs.org theme for the documentation, please install the following python package:
```Shell
pip install sphinx_rtd_theme
```
>>>>>>> 3d91cf6d


TILL:
Test + compilation of documentation in cmake + how to add a test
Make sure that one can compile on fidis / daint without docs and tests and it will work based on existing libraries
Libboost-test dependency 
Stub for the neighbor list
Management of derivative relations for fields
"Functional dependency" management to obtain automatically derivatives with chain rule 
s/Field/Property/g
Federico:
comments to c++ + how to bindings/function/class
try to enable CI on github with travis
Felix:
the rest of the tutorial
start pulling the reference implementation in Python (with Andrea G)
Chiheb:
Start writing down the blueprints from the google doc to the docs
*EFFICIENCY OF BULK KERNEL EVALUATION*
typically we will do operations like diag (AB) where A and B are matrices of the order of 10'000x10'000

<|MERGE_RESOLUTION|>--- conflicted
+++ resolved
@@ -1,8 +1,4 @@
-<<<<<<< HEAD
-# rascal
-=======
 # Rascal
->>>>>>> 3d91cf6d
 A scalable and versatile fingerprint and machine-learning code
 
 How to install:
@@ -21,7 +17,6 @@
 cmake ..
 make dev_doc
 ``` 
-<<<<<<< HEAD
 
 * To build for development:
 ```Shell
@@ -35,13 +30,10 @@
 shopt -s extglob
 rm -fr -- !(external|third-party) 
 ```
-
-=======
 In order to have the readthedocs.org theme for the documentation, please install the following python package:
 ```Shell
 pip install sphinx_rtd_theme
 ```
->>>>>>> 3d91cf6d
 
 
 TILL:
