# librascal
A scalable and versatile fingerprint and machine-learning code

How to install:
* Need to have the programs git, gcc (or other c++14 compiler), boost (unit_test_framework, see BOOST.md for further details on how to install the boost library), doxygen
* Need the python packages Sphinx, Breathe 
* You can use either cmake or (recommended) ccmake to configure the Makefile. If using ccmake, you should press *c* one or more times until the option to generate the configuration appears, then type *g*.
* To build the program: 
```Shell
mkdir build 
cd build 
ccmake .. 
make
``` 
* To make development documentation: first enable the documentation building with ccmake, then
```Shell
cd build 
ccmake ..
make dev_doc
``` 

* To build for development:
```Shell
cd build 
cmake -DCMAKE_BUILD_TYPE=Debug  -DENABLE_DOC=ON -DBUILD_TESTS=ON ..
make all
ctest -V
```
<<<<<<< HEAD
=======
* To build with optimization and debug info:
```Shell
cd build 
cmake -DCMAKE_BUILD_TYPE=RelWithDebInfo -DBUILD_TESTS=ON  CMAKE_C_FLAGS_RELWITHDEBUBINFO="-03 -g -DNDEBUG" ..
make -j 4
ctest -V
```
>>>>>>> d7d0fd5b

* Special flags:
  + INSTALL:
    + empty (default) -> install rascal in the build folder
    + local -> install rascal in the site-package folder of the found python binary
    + pydevelop -> install rascal in the librascal/rascal/lib folder

* Common cmake flag:
  + -DCMAKE_C_COMPILER
  + -DINSTALL
  + -DCMAKE_BUILD_TYPE
  + -DENABLE_DOC
  + -DBUILD_TESTS


To remove all the cmake files/folders except for the external library (enable glob and remove):
```
shopt -s extglob
rm -fr -- !(external|third-party) 
```
In order to have the readthedocs.org theme for the documentation, please install the following python package:
```Shell
pip install sphinx_rtd_theme
```

To build libRascal with as docker environement:
```
sudo docker build -t test -f ./docker/install_env.dockerfile  .
sudo docker run -it -v /path/to/repo/:/home/user/  test
```
And then follow the instruction in BOOST.md for compilation with boost from conda 


TILL:
Management of derivative relations for fields
"Functional dependency" management to obtain automatically derivatives with chain rule 
Federico:
try to enable CI on github with travis (finalize, enable and think what to do with CI)
Felix:
merge hackaton to master but don't remove the branch
install target (TBD with Till)
start pulling the reference implementation in Python (with Andrea G)
Michele:
Write a whitepaper section
Chiheb:
clean-up and update the tutorial
Everyone:
Make sure new and existing doxygen documentation refers correctly to Order and Layer rather than to Level and Depth
*EFFICIENCY OF BULK KERNEL EVALUATION*
typically we will do operations like diag (AB) where A and B are matrices of the order of 10'000x10'000


TODO:

have NL tests (1-3) that really test all possible features of the implementation<|MERGE_RESOLUTION|>--- conflicted
+++ resolved
@@ -26,8 +26,6 @@
 make all
 ctest -V
 ```
-<<<<<<< HEAD
-=======
 * To build with optimization and debug info:
 ```Shell
 cd build 
@@ -35,7 +33,6 @@
 make -j 4
 ctest -V
 ```
->>>>>>> d7d0fd5b
 
 * Special flags:
   + INSTALL:
