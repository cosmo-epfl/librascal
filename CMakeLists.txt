--- conflicted
+++ resolved
@@ -146,7 +146,6 @@
 if (${BUILD_TESTS})
   find_package(Boost REQUIRED COMPONENTS unit_test_framework )
   enable_testing()
-<<<<<<< HEAD
   # copy python test
 
   file( GLOB PY_TEST_SRCS "${CMAKE_SOURCE_DIR}/tests/python_*.py")
@@ -162,8 +161,6 @@
   if(BUILD_BINDINGS)
     add_test(python_binding_test python_binding_tests.py)
   endif()
-=======
->>>>>>> a1e39364
 
   # build c++ tests and add to test suite
   file( GLOB TEST_SRCS "${CMAKE_SOURCE_DIR}/tests/test_*.cc")
